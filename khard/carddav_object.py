--- conflicted
+++ resolved
@@ -121,6 +121,9 @@
         value.  This function returnes them untouched inside an agregating
         list.
 
+        If the property is part of a group containing exactly two items, with
+        exactly one ABLABEL. the property will be prefixed with that ABLABEL.
+
         :param name: the name of the property (should be UPPER case)
         :type name: str
         :returns: the values from all occurences of the named property
@@ -129,7 +132,8 @@
         values = []
         for child in self.vcard.getChildren():
             if child.name == name:
-                values.append(child.value)
+                ablabel = self._get_ablabel(child)
+                values.append(ablabel + (": " if ablabel else "") + child.value)
         return sorted(values)
 
     def _delete_vcard_object(self, name):
@@ -333,6 +337,53 @@
                 pass
         return None
 
+    def _get_ablabel(self, item):
+        """Get an ABLABEL for a specified item in the vCard.
+        Will return the ABLABEL only if the item is part of a group with exactly
+        two items, exactly one of which is an ABLABEL.
+
+        :param item: the item to be labelled
+        :type item: vobject.base.ContentLine
+        :returns: the ABLABEL in the circumstances above or an empty string
+        :rtype: str
+
+        """
+        label = ""
+        if item.group:
+            count = 0
+            for child in self.vcard.getChildren():
+                if child.group and child.group == item.group:
+                    count += 1
+                    if child.name == "X-ABLABEL":
+                        if label == "":
+                            label = child.value
+                        else:
+                            return ""
+            if count != 2:
+                label = ""
+        return label
+
+    def _get_new_group(self, group_type=""):
+        """Get an unused group name for adding new groups. Uses the form item123
+         or itemgroup_type123 if a grouptype is specified.
+
+        :param group_type: (Optional) a string to add between "item" and the
+                           number
+        :type group_type: str
+        :returns: the name of the first unused group of the specified form
+        :rtype: str
+
+        """
+        counter = 1
+        while True:
+            group_name = "item%s%d" % (group_type, counter)
+            for child in self.vcard.getChildren():
+                if child.group and child.group ==  group_name:
+                    counter += 1
+                    break
+            else:
+                return group_name
+
     @anniversary.setter
     def anniversary(self, date):
         value, text = self._prepare_birthday_value(date)
@@ -348,60 +399,8 @@
         else:
             self.vcard.add('x-anniversary').value = value
 
-<<<<<<< HEAD
-    def _get_ablabel(self, item):
-        """Get an ABLABEL for a specified item in the vCard.
-        Will return the ABLABEL only if the item is part of a group with exactly
-        two items, exactly one of which is an ABLABEL.
-
-        :param item: the item to be labelled
-        :type item: vobject.base.ContentLine
-        :returns: the ABLABEL in the circumstances above or an empty string
-        :rtype: str
-
-        """
-        label = ""
-        if item.group:
-            count = 0
-            for child in self.vcard.getChildren():
-                if child.group and child.group == item.group:
-                    count += 1
-                    if child.name == "X-ABLABEL":
-                        if label == "":
-                            label = child.value
-                        else:
-                            return ""
-            if count != 2:
-                label = ""
-        return label
-
-    def _get_new_group(self, group_type=""):
-        """Get an unused group name for adding new groups. Uses the form item123
-         or itemgroup_type123 if a grouptype is specified.
-
-        :param group_type: (Optional) a string to add between "item" and the
-                           number
-        :type item: str
-        :returns: the name of the first unused group of the specified form
-        :rtype: str
-
-        """
-        counter = 1
-        while True:
-            group_name = "item%s%d" % (group_type, counter)
-            for child in self.vcard.getChildren():
-                if child.group and child.group ==  group_name:
-                    counter += 1
-                    break
-            else:
-                return group_name
-
-    def _get_rev(self):
-        return self._get_string_field("rev")
-=======
     def _prepare_birthday_value(self, date):
         """Prepare a value to be stored in a BDAY or ANNIVERSARY attribute.
->>>>>>> 356fcead
 
         :param date: the date like value to be stored
         :type date: datetime.datetime or str
@@ -619,14 +618,26 @@
     @property
     def webpages(self):
         """
-        :rtype: list(list(str))
+        :rtype: list(str)
         """
         return self._get_multi_property("URL")
 
     def _add_webpage(self, webpage):
         webpage_obj = self.vcard.add('url')
-        webpage_obj.value = convert_to_vcard("webpage", webpage,
-                                             ObjectType.string)
+        if isinstance(webpage, dict):
+            if len(webpage) > 1:
+                raise ValueError(
+                    "Error: webpage must be a string.")
+            label = [i for i in webpage][0]
+            group_name = self._get_new_group()
+            webpage_obj.group = group_name
+            webpage_obj.value = webpage[label]
+            ablabel_obj = self.vcard.add('X-ABLABEL')
+            ablabel_obj.group = group_name
+            ablabel_obj.value = label
+        else:
+            webpage_obj.value = helpers.convert_to_vcard("webpage", webpage,
+                                                         ObjectType.string)
 
     @property
     def categories(self):
@@ -1071,7 +1082,6 @@
 
     def _add_private_object(self, key, value):
         private_obj = self.vcard.add('X-' + key.upper())
-<<<<<<< HEAD
         if isinstance(value, dict):
             if len(value) > 1:
                 raise ValueError(
@@ -1086,58 +1096,6 @@
         else:
             private_obj.value = helpers.convert_to_vcard(key, value,
                                                          ObjectType.string)
-
-    def _get_webpages(self):
-        """
-        :rtype: list(str)
-        """
-        urls = []
-        for child in self.vcard.getChildren():
-            if child.name == "URL":
-                ablabel = self._get_ablabel(child)
-                urls.append(ablabel + (": " if ablabel else "") + child.value)
-        return sorted(urls)
-
-    def _add_webpage(self, webpage):
-        webpage_obj = self.vcard.add('url')
-        if isinstance(webpage, dict):
-            if len(webpage) > 1:
-                raise ValueError(
-                    "Error: webpage must be a string.")
-            label = [i for i in webpage][0]
-            group_name = self._get_new_group()
-            webpage_obj.group = group_name
-            webpage_obj.value = webpage[label]
-            ablabel_obj = self.vcard.add('X-ABLABEL')
-            ablabel_obj.group = group_name
-            ablabel_obj.value = label
-        else:
-            webpage_obj.value = helpers.convert_to_vcard("webpage", webpage,
-                                                         ObjectType.string)
-
-    def get_anniversary(self):
-        """:returns: contacts anniversary or None if not available
-            :rtype: datetime.datetime or str
-        """
-        # vcard 4.0 could contain a single text value
-        try:
-            if self.vcard.anniversary.params.get("VALUE")[0] == "text":
-                return self.vcard.anniversary.value
-        except (AttributeError, IndexError, TypeError):
-            pass
-        # else try to convert to a datetime object
-        try:
-            return helpers.string_to_date(self.vcard.anniversary.value)
-        except (AttributeError, ValueError):
-            # vcard 3.0: x-anniversary (private object)
-            try:
-                return helpers.string_to_date(self.vcard.x_anniversary.value)
-            except (AttributeError, ValueError):
-                pass
-        return None
-=======
-        private_obj.value = convert_to_vcard(key, value, ObjectType.string)
->>>>>>> 356fcead
 
     def get_formatted_anniversary(self):
         return self._format_date_object(self.anniversary, self.localize_dates)
