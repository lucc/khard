# -*- coding: utf-8 -*-

import argparse
from email.header import decode_header
import logging
import os
import re
import subprocess
import sys
from tempfile import NamedTemporaryFile
from unidecode import unidecode

from . import helpers
from .actions import Actions
from .carddav_object import CarddavObject
from .config import Config
from .version import khard_version


config = None


def write_temp_file(text=""):
    """Create a new temporary file and write some initial text to it.

    :param text: the text to write to the temp file
    :type text: str
    :returns: the file name of the newly created temp file
    :rtype: str

    """
    with NamedTemporaryFile(mode='w+t', delete=False) as tempfile:
        tempfile.write(text)
        return tempfile.name


def create_new_contact(address_book):
    # create temp file
    template = (
        "# create new contact\n# Address book: %s\n# Vcard version: %s\n"
        "# if you want to cancel, exit without saving\n\n%s"
        % (address_book, config.get_preferred_vcard_version(),
           helpers.get_new_contact_template(
               config.get_supported_private_objects())))
    temp_file_name = write_temp_file(template)
    temp_file_creation = helpers.file_modification_date(temp_file_name)

    # read temp file contents before editing
    with open(temp_file_name, "r") as tf:
        old_contact_template = tf.read()

    while True:
        # start vim to edit contact template
        child = subprocess.Popen([config.editor, temp_file_name])
        child.communicate()
        if temp_file_creation == helpers.file_modification_date(
                temp_file_name):
            new_contact = None
            os.remove(temp_file_name)
            break

        # read temp file contents after editing
        with open(temp_file_name, "r") as tf:
            new_contact_yaml = tf.read()

        # try to create new contact
        try:
            new_contact = CarddavObject.from_user_input(
                address_book, new_contact_yaml,
                config.get_supported_private_objects(),
                config.get_preferred_vcard_version(),
                config.localize_dates())
        except ValueError as err:
            print("\n%s\n" % err)
            while True:
                input_string = input(
                    "Do you want to open the editor again (y/n)? ")
                if input_string.lower() in ["", "n", "q"]:
                    print("Canceled")
                    os.remove(temp_file_name)
                    sys.exit(0)
                if input_string.lower() == "y":
                    break
        else:
            os.remove(temp_file_name)
            break

    # create carddav object from temp file
    if new_contact is None or template == new_contact_yaml:
        print("Canceled")
    else:
        new_contact.write_to_file()
        print("Creation successful\n\n%s" % new_contact.print_vcard())


def modify_existing_contact(old_contact):
    # create temp file and open it with the specified text editor
    temp_file_name = write_temp_file(
        "# Edit contact: %s\n# Address book: %s\n# Vcard version: %s\n"
        "# if you want to cancel, exit without saving\n\n%s"
        % (old_contact, old_contact.address_book, old_contact.get_version(),
           old_contact.get_template()))

    temp_file_creation = helpers.file_modification_date(temp_file_name)

    while True:
        # start editor to edit contact template
        child = subprocess.Popen([config.editor, temp_file_name])
        child.communicate()
        if temp_file_creation == helpers.file_modification_date(
                temp_file_name):
            new_contact = None
            os.remove(temp_file_name)
            break

        # read temp file contents after editing
        with open(temp_file_name, "r") as tf:
            new_contact_template = tf.read()

        # try to create contact from user input
        try:
            new_contact = \
                    CarddavObject.from_existing_contact_with_new_user_input(
                        old_contact, new_contact_template,
                        config.localize_dates())
        except ValueError as err:
            print("\n%s\n" % err)
            while True:
                input_string = input(
                    "Do you want to open the editor again (y/n)? ")
                if input_string.lower() in ["", "n", "q"]:
                    print("Canceled")
                    os.remove(temp_file_name)
                    sys.exit(0)
                if input_string.lower() == "y":
                    break
        else:
            os.remove(temp_file_name)
            break

    # check if the user changed anything
    if new_contact is None \
            or old_contact == new_contact:
        print("Nothing changed\n\n%s" % old_contact.print_vcard())
    else:
        new_contact.write_to_file(overwrite=True)
        print("Modification successful\n\n%s" % new_contact.print_vcard())


def merge_existing_contacts(source_contact, target_contact,
                            delete_source_contact):
    # show warning, if target vcard version is not 3.0 or 4.0
    if target_contact.get_version() not in config.supported_vcard_versions:
        print("Warning:\nThe target contact in which to merge is based on "
              "vcard version %s but khard only supports the modification of "
              "vcards with version 3.0 and 4.0.\nIf you proceed, the contact "
              "will be converted to vcard version %s but beware: This could "
              "corrupt the contact file or cause data loss."
              % (target_contact.get_version(),
                 config.get_preferred_vcard_version()))
        while True:
            input_string = input("Do you want to proceed anyway (y/n)? ")
            if input_string.lower() in ["", "n", "q"]:
                print("Canceled")
                sys.exit(0)
            if input_string.lower() == "y":
                break
    # create temp files for each vcard
    # source vcard
    source_temp_file_name = write_temp_file(
        "# merge from %s\n# Address book: %s\n# Vcard version: %s\n"
        "# if you want to cancel, exit without saving\n\n%s"
        % (source_contact, source_contact.address_book,
           source_contact.get_version(), source_contact.get_template()))
    # target vcard
    target_temp_file_name = write_temp_file(
        "# merge into %s\n# Address book: %s\n# Vcard version: %s\n"
        "# if you want to cancel, exit without saving\n\n%s"
        % (target_contact, target_contact.address_book,
           target_contact.get_version(), target_contact.get_template()))

    target_temp_file_creation = helpers.file_modification_date(
        target_temp_file_name)
    while True:
        # start editor to edit contact template
        child = subprocess.Popen([config.merge_editor, source_temp_file_name,
                                  target_temp_file_name])
        child.communicate()
        if target_temp_file_creation == helpers.file_modification_date(
                target_temp_file_name):
            merged_contact = None
            os.remove(source_temp_file_name)
            os.remove(target_temp_file_name)
            break

        # load target template contents
        with open(target_temp_file_name, "r") as target_tf:
            merged_contact_template = target_tf.read()

        # try to create contact from user input
        try:
            merged_contact = \
                    CarddavObject.from_existing_contact_with_new_user_input(
                        target_contact, merged_contact_template,
                        config.localize_dates())
        except ValueError as err:
            print("\n%s\n" % err)
            while True:
                input_string = input(
                    "Do you want to open the editor again (y/n)? ")
                if input_string.lower() in ["", "n", "q"]:
                    print("Canceled")
                    os.remove(source_temp_file_name)
                    os.remove(target_temp_file_name)
                    sys.exit(0)
                if input_string.lower() == "y":
                    break
        else:
            os.remove(source_temp_file_name)
            os.remove(target_temp_file_name)
            break

    # compare them
    if merged_contact is None or target_contact == merged_contact:
        print("Target contact unmodified\n\n%s" % target_contact.print_vcard())
        sys.exit(0)

    while True:
        if delete_source_contact:
            input_string = input(
                "Merge contact %s from address book %s into contact %s from "
                "address book %s\n\nTo be removed\n\n%s\n\nMerged\n\n%s\n\n"
                "Are you sure? (y/n): " % (
                    source_contact, source_contact.address_book, merged_contact,
                    merged_contact.address_book, source_contact.print_vcard(),
                    merged_contact.print_vcard()))
        else:
            input_string = input(
                "Merge contact %s from address book %s into contact %s from "
                "address book %s\n\nKeep unchanged\n\n%s\n\nMerged:\n\n%s\n\n"
                "Are you sure? (y/n): " % (
                    source_contact, source_contact.address_book, merged_contact,
                    merged_contact.address_book, source_contact.print_vcard(),
                    merged_contact.print_vcard()))
        if input_string.lower() in ["", "n", "q"]:
            print("Canceled")
            return
        if input_string.lower() == "y":
            break

    # save merged_contact to disk and delete source contact
    merged_contact.write_to_file(overwrite=True)
    if delete_source_contact:
        source_contact.delete_vcard_file()
    print("Merge successful\n\n%s" % merged_contact.print_vcard())


def copy_contact(contact, target_address_book, delete_source_contact):
    source_contact_filename = ""
    if delete_source_contact:
        # if source file should be moved, get its file location to delete after
        # successful movement
        source_contact_filename = contact.filename
    if not delete_source_contact \
            or not contact.get_uid():
        # if copy contact or contact has no uid yet
        # create a new uid
        contact.delete_vcard_object("UID")
        contact.add_uid(helpers.get_random_uid())
    # set destination file name
    contact.filename = os.path.join(target_address_book.path,
                                    "%s.vcf" % contact.get_uid())
    # save
    contact.write_to_file()
    # delete old file
    if os.path.isfile(source_contact_filename):
        os.remove(source_contact_filename)
    print("%s contact %s from address book %s to %s" % (
        "Moved" if delete_source_contact else "Copied", contact,
        contact.address_book, target_address_book))


def list_address_books(address_book_list):
    table = [["Index", "Address book"]]
    for index, address_book in enumerate(address_book_list):
        table.append([index+1, address_book.name])
    print(helpers.pretty_print(table))


def list_contacts(vcard_list):
    selected_address_books = []
    for contact in vcard_list:
        if contact.address_book not in selected_address_books:
            selected_address_books.append(contact.address_book)
    table = []
    # table header
    if len(selected_address_books) == 1:
        print("Address book: %s" % str(selected_address_books[0]))
        table_header = ["Index", "Name", "Phone", "E-Mail"]
    else:
        print("Address books: %s" % ', '.join(
            [str(book) for book in selected_address_books]))
        table_header = ["Index", "Name", "Phone", "E-Mail", "Address book"]
    if config.has_uids():
        table_header.append("UID")
    table.append(table_header)
    # table body
    for index, vcard in enumerate(vcard_list):
        row = []
        row.append(index+1)
        if vcard.get_nicknames() \
                and config.show_nicknames():
            if config.display_by_name() == "first_name":
                row.append("%s (Nickname: %s)" % (
                    vcard.get_first_name_last_name(),
                    vcard.get_nicknames()[0]))
            else:
                row.append("%s (Nickname: %s)" % (
                    vcard.get_last_name_first_name(),
                    vcard.get_nicknames()[0]))
        else:
            if config.display_by_name() == "first_name":
                row.append(vcard.get_first_name_last_name())
            else:
                row.append(vcard.get_last_name_first_name())
        if vcard.get_phone_numbers().keys():
            phone_dict = vcard.get_phone_numbers()
            first_type = sorted(phone_dict.keys(),
                                key=lambda k: k[0].lower())[0]
            row.append("%s: %s" % (first_type,
                                   sorted(phone_dict.get(first_type))[0]))
        else:
            row.append("")
        if vcard.get_email_addresses().keys():
            email_dict = vcard.get_email_addresses()
            first_type = sorted(email_dict.keys(),
                                key=lambda k: k[0].lower())[0]
            row.append("%s: %s" % (first_type,
                                   sorted(email_dict.get(first_type))[0]))
        else:
            row.append("")
        if len(selected_address_books) > 1:
            row.append(vcard.address_book.name)
        if config.has_uids():
            if config.get_shortened_uid(vcard.get_uid()):
                row.append(config.get_shortened_uid(vcard.get_uid()))
            else:
                row.append("")
        table.append(row)
    print(helpers.pretty_print(table))


def list_birthdays(birthday_list):
    table = [["Name", "Birthday"]]
    for row in birthday_list:
        table.append(row.split("\t"))
    print(helpers.pretty_print(table))


def list_phone_numbers(phone_number_list):
    table = [["Name", "Type", "Phone"]]
    for row in phone_number_list:
        table.append(row.split("\t"))
    print(helpers.pretty_print(table))


def list_email_addresses(email_address_list):
    table = [["Name", "Type", "E-Mail"]]
    for row in email_address_list:
        table.append(row.split("\t"))
    print(helpers.pretty_print(table))


def choose_address_book_from_list(header_string, address_book_list):
    if not address_book_list:
        return None
    elif len(address_book_list) == 1:
        return address_book_list[0]
    else:
        print(header_string)
        list_address_books(address_book_list)
        while True:
            try:
                input_string = input("Enter Index: ")
                if input_string in ["", "q", "Q"]:
                    print("Canceled")
                    sys.exit(0)
                addr_index = int(input_string)
                if addr_index > 0:
                    # make sure the address book is loaded afterwards
                    selected_address_book = config.get_address_book(
                        address_book_list[addr_index-1].name)
                else:
                    raise ValueError
            except (EOFError, IndexError, ValueError):
                print("Please enter an index value between 1 and %d or nothing"
                      " to exit." % len(address_book_list))
            else:
                break
        print("")
        return selected_address_book


def choose_vcard_from_list(header_string, vcard_list):
    if vcard_list.__len__() == 0:
        return None
    elif vcard_list.__len__() == 1:
        return vcard_list[0]
    else:
        print(header_string)
        list_contacts(vcard_list)
        while True:
            try:
                input_string = input("Enter Index: ")
                if input_string in ["", "q", "Q"]:
                    print("Canceled")
                    sys.exit(0)
                addr_index = int(input_string)
                if addr_index > 0:
                    selected_vcard = vcard_list[addr_index-1]
                else:
                    raise ValueError
            except (EOFError, IndexError, ValueError):
                print("Please enter an index value between 1 and %d or nothing"
                      " to exit." % len(vcard_list))
            else:
                break
        print("")
        return selected_vcard


def get_contact_list_by_user_selection(address_books, search, strict_search):
    """returns a list of CarddavObject objects
    :param address_books: list of selected address books
    :type address_books: list(address_book.AddressBook)
    :param search: filter contact list
    :type search: str
    :param strict_search: if True, search only in full name field
    :type strict_search: bool
    :returns: list of CarddavObject objects
    :rtype: list(CarddavObject)
    """
    return get_contacts(
        address_books, search, "name" if strict_search else "all",
        config.reverse(), config.group_by_addressbook(), config.sort)


def get_contacts(address_books, query, method="all", reverse=False,
                 group=False, sort="first_name"):
    """Get a list of contacts from one or more address books.

    :param address_books: the address books to search
    :type address_books: list(address_book.AddressBook)
    :param query: a search query to select contacts
    :type quer: str
    :param method: the search method, one of "all", "name" or "uid"
    :type method: str
    :param reverse: reverse the order of the returned contacts
    :type reverse: bool
    :param group: group results by address book
    :type group: bool
    :param sort: the field to use for sorting, one of "first_name", "last_name"
    :type sort: str
    :returns: contacts from the address_books that match the query
    :rtype: list(CarddavObject)

    """
    # Search for the contacts in all address books.
    contacts = []
    for address_book in address_books:
        contacts.extend(address_book.search(query, method=method))
    # Sort the contacts.
    if group:
        if sort == "first_name":
            return sorted(contacts, reverse=reverse, key=lambda x: (
                unidecode(x.address_book.name).lower(),
                unidecode(x.get_first_name_last_name()).lower()))
        elif sort == "last_name":
            return sorted(contacts, reverse=reverse, key=lambda x: (
                unidecode(x.address_book.name).lower(),
                unidecode(x.get_last_name_first_name()).lower()))
        else:
            raise ValueError('sort must be "first_name" or "last_name" not '
                             '{}.'.format(sort))
    else:
        if sort == "first_name":
            return sorted(contacts, reverse=reverse, key=lambda x:
                    unidecode(x.get_first_name_last_name()).lower())
        elif sort == "last_name":
            return sorted(contacts, reverse=reverse, key=lambda x:
                    unidecode(x.get_last_name_first_name()).lower())
        else:
            raise ValueError('sort must be "first_name" or "last_name" not '
                             '{}.'.format(sort))


def merge_args_into_config(args, config):
    """Merge the parsed arguments from argparse into the config object.

    :param args: the parsed command line arguments
    :type args: argparse.Namespace
    :param config: the parsed config file
    :type config: config.Config
    :returns: the merged config object
    :rtype: config.Config

    """
    # display by name: first or last name
    if "display" in args and args.display:
        config.set_display_by_name(args.display)
    # group by address book
    if "group_by_addressbook" in args and args.group_by_addressbook:
        config.set_group_by_addressbook(True)
    # reverse contact list
    if "reverse" in args and args.reverse:
        config.set_reverse(True)
    # sort criteria: first or last name
    if "sort" in args and args.sort:
        config.sort = args.sort
    # preferred vcard version
    if "vcard_version" in args and args.vcard_version:
        config.set_preferred_vcard_version(args.vcard_version)
    # search in source files
    if "search_in_source_files" in args and args.search_in_source_files:
        config.set_search_in_source_files(True)
    # skip unparsable vcards
    if "skip_unparsable" in args and args.skip_unparsable:
        config.set_skip_unparsable(True)


def load_address_books(names, config, search_queries=None):
    """Load all address books with the given names from the config.

    :param names: the address books to load
    :type names: list(str)
    :param config: the config instance to use when looking up address books
    :type config: config.Config
    :param search_queries:
    :type search_queries: None or str
    :returns: the loaded address books
    :rtype: list(addressbook.AddressBook)

    """
    result = []
    # load address books which are defined in the configuration file
    for name in names:
        address_book = config.get_address_book(name, search_queries)
        if address_book is None:
            sys.exit('Error: The entered address book "{}" does not exist.\n'
                     'Possible values are: {}'.format(name, ', '.join(
                         str(book) for book in config.get_all_address_books())))
        else:
            result.append(address_book)
    # In case names were empty and the for loop did not run.
    if not result and not names:
        # load contacts of all address books
        for address_book in config.get_all_address_books():
            result.append(config.get_address_book(address_book.name,
                                                  search_queries))
    logging.debug("addressbooks: %s", result)
    return result


def prepare_search_queries(args):
    """Prepare the search query string from the given command line args.

    :param args: the parsed command line
    :type args: argparse.Namespace
    :returns: the query string to find matching contacts
    :rtype: str or None

    """
    # get all possible search queries for address book parsing
    queries = []
    if "source_search_terms" in args and args.source_search_terms:
        escaped_term = ".*".join(re.escape(x)
                                 for x in args.source_search_terms)
        queries.append(escaped_term)
        args.source_search_terms = ".*%s.*" % escaped_term
    if "search_terms" in args and args.search_terms:
        escaped_term = ".*".join(re.escape(x) for x in args.search_terms)
        queries.append(escaped_term)
        args.search_terms = ".*%s.*" % escaped_term
    if "target_contact" in args and args.target_contact:
        escaped_term = re.escape(args.target_contact)
        queries.append(escaped_term)
        args.target_contact = ".*%s.*" % escaped_term
    if "uid" in args and args.uid:
        queries.append(args.uid)
    if "target_uid" in args and args.target_uid:
        queries.append(args.target_uid)
    # create and return regexp
    return "^.*(%s).*$" % ')|('.join(queries) if queries else None


def generate_contact_list(config, args):
    """TODO: Docstring for generate_contact_list.

    :param config: the config object to use
    :type config: config.Config
    :param args: the command line arguments
    :type args: argparse.Namespace
    :returns: the contacts for further processing (TODO)
    :rtype: list(TODO)

    """
    # fill contact list
    vcard_list = []
    if "uid" in args and args.uid:
        # If an uid was given we use it to find the contact.
        logging.debug("args.uid=%s", args.uid)
        # set search terms to the empty query to prevent errors in
        # phone and email actions
        args.search_terms = ".*"
        vcard_list = get_contacts(config.get_all_address_books(), args.uid,
                                  method="uid")
        # We require that the uid given can uniquely identify a contact.
        if not vcard_list:
            sys.exit("Found no contact for {}uid {}".format(
                "source " if args.action == "merge" else "", args.uid))
        elif len(vcard_list) != 1:
            print("Found multiple contacts for {}uid {}".format(
                "source " if args.action == "merge" else "", args.uid))
            for vcard in vcard_list:
                print("    {}: {}".format(vcard, vcard.get_uid()))
            sys.exit(1)
    else:
        # No uid was given so we try to use the search terms to select a
        # contact.
        if "source_search_terms" in args:
            # exception for merge command
            if args.source_search_terms:
                args.search_terms = args.source_search_terms
            else:
                args.search_terms = ".*"
        elif "search_terms" in args:
            if args.search_terms:
                args.search_terms = args.search_terms
            else:
                args.search_terms = ".*"
        else:
            # If no search terms where given on the command line we match
            # everything with the empty search pattern.
            args.search_terms = ".*"
        logging.debug("args.search_terms=%s", args.search_terms)
        vcard_list = get_contact_list_by_user_selection(
            args.addressbook, args.search_terms,
            args.strict_search if "strict_search" in args else False)
    return vcard_list


def new_subcommand(selected_address_books, input_from_stdin_or_file,
                   open_editor):
    """Create a new contact.

    :param selected_address_books: a list of addressbooks that were selected on
        the command line
    :type selected_address_books: list of address_book.AddressBook
    :param input_from_stdin_or_file: the data for the new contact as a yaml
        formatted string
    :type input_from_stdin_or_file: str
    :param open_editor: whether to open the new contact in the edior after
        creation
    :type open_editor: bool
    :returns: None
    :rtype: None

    """
    # ask for address book, in which to create the new contact
    selected_address_book = choose_address_book_from_list(
        "Select address book for new contact", selected_address_books)
    if selected_address_book is None:
        print("Error: address book list is empty")
        sys.exit(1)
    # if there is some data in stdin
    if input_from_stdin_or_file:
        # create new contact from stdin
        try:
            new_contact = CarddavObject.from_user_input(
                selected_address_book, input_from_stdin_or_file,
                config.get_supported_private_objects(),
                config.get_preferred_vcard_version(),
                config.localize_dates())
        except ValueError as err:
            print(err)
            sys.exit(1)
        else:
            new_contact.write_to_file()
        if open_editor:
            modify_existing_contact(new_contact)
        else:
            print("Creation successful\n\n%s" % new_contact.print_vcard())
    else:
        create_new_contact(selected_address_book)


def add_email_subcommand(input_from_stdin_or_file, selected_address_books):
    """Add a new email address to contacts, creating new contacts if necessary.

    :param input_from_stdin_or_file: the input text to search for the new email
    :type input_from_stdin_or_file: str
    :param selected_address_books: the addressbooks that were selected on the
        command line
    :type selected_address_books: list of address_book.AddressBook
    :returns: None
    :rtype: None

    """
    # get name and email address
    email_address = ""
    name = ""
    for line in input_from_stdin_or_file.splitlines():
        if line.startswith("From:"):
            try:
                name = line[6:line.index("<")-1]
                email_address = line[line.index("<")+1:line.index(">")]
            except ValueError:
                email_address = line[6:].strip()
            break
    print("Khard: Add email address to contact")
    if not email_address:
        print("Found no email address")
        sys.exit(1)
    print("Email address: %s" % email_address)
    if not name:
        name = input("Contact's name: ")
    else:
        # remove quotes from name string, otherwise decoding fails
        name = name.replace("\"", "")
        # fix encoding of senders name
        name, encoding = decode_header(name)[0]
        if encoding:
            name = name.decode(encoding).replace("\"", "")
        # query user input.
        user_input = input("Contact's name [%s]: " % name)
        # if empty, use the extracted name from above
        name = user_input or name

    # search for an existing contact
    selected_vcard = choose_vcard_from_list(
        "Select contact for the found e-mail address",
        get_contact_list_by_user_selection(selected_address_books, name, True))
    if selected_vcard is None:
        # create new contact
        while True:
            input_string = input("Contact %s does not exist. Do you want "
                                 "to create it (y/n)? " % name)
            if input_string.lower() in ["", "n", "q"]:
                print("Canceled")
                sys.exit(0)
            if input_string.lower() == "y":
                break
        # ask for address book, in which to create the new contact
        selected_address_book = choose_address_book_from_list(
            "Select address book for new contact",
            config.get_all_address_books())
        if selected_address_book is None:
            print("Error: address book list is empty")
            sys.exit(1)
        # ask for name and organisation of new contact
        while True:
            first_name = input("First name: ")
            last_name = input("Last name: ")
            organisation = input("Organisation: ")
            if not first_name and not last_name and not organisation:
                print("Error: All fields are empty.")
            else:
                break
        selected_vcard = CarddavObject.from_user_input(
            selected_address_book,
            "First name : %s\nLast name : %s\nOrganisation : %s" % (
                first_name, last_name, organisation),
            config.get_supported_private_objects(),
            config.get_preferred_vcard_version(),
            config.localize_dates())

    # check if the contact already contains the email address
    for type, email_list in sorted(
            selected_vcard.get_email_addresses().items(),
            key=lambda k: k[0].lower()):
        for email in email_list:
            if email == email_address:
                print("The contact %s already contains the email address %s" %
                      (selected_vcard, email_address))
                sys.exit(0)

    # ask for confirmation again
    while True:
        input_string = input(
            "Do you want to add the email address %s to the contact %s (y/n)? "
            % (email_address, selected_vcard))
        if input_string.lower() in ["", "n", "q"]:
            print("Canceled")
            sys.exit(0)
        if input_string.lower() == "y":
            break

    # ask for the email label
    print("\nAdding email address %s to contact %s\n"
          "Enter email label\n"
          "    vcard 3.0: At least one of home, internet, pref, work, x400\n"
          "    vcard 4.0: At least one of home, internet, pref, work\n"
          "    Or a custom label (only letters" %
          (email_address, selected_vcard))
    while True:
        label = input("email label [internet]: ") or "internet"
        try:
            selected_vcard.add_email_address(label, email_address)
        except ValueError as err:
            print(err)
        else:
            break
    # save to disk
    selected_vcard.write_to_file(overwrite=True)
    print("Done.\n\n%s" % selected_vcard.print_vcard())


def birthdays_subcommand(vcard_list, parsable):
    """Print birthday contact table.

    :param vcard_list: the vcards to search for matching entries which should
        be printed
    :type vcard_list: list of carddav_object.CarddavObject
    :param parsable: machine readable output: columns devided by tabulator (\t)
    :type parsable: bool
    :returns: None
    :rtype: None

    """
    # filter out contacts without a birthday date
    vcard_list = [
        vcard for vcard in vcard_list if vcard.get_birthday() is not None]
    # sort by date (month and day)
    vcard_list.sort(
        key=lambda x: (x.get_birthday().month, x.get_birthday().day))
    # add to string list
    birthday_list = []
    for vcard in vcard_list:
        date = vcard.get_birthday()
        if parsable:
            if config.display_by_name() == "first_name":
                birthday_list.append("%04d.%02d.%02d\t%s"
                                     % (date.year, date.month, date.day,
                                        vcard.get_first_name_last_name()))
            else:
                birthday_list.append("%04d.%02d.%02d\t%s"
                                     % (date.year, date.month, date.day,
                                        vcard.get_last_name_first_name()))
        else:
            if config.display_by_name() == "first_name":
                birthday_list.append("%s\t%s"
                                     % (vcard.get_first_name_last_name(),
                                        vcard.get_formatted_birthday()))
            else:
                birthday_list.append("%s\t%s"
                                     % (vcard.get_last_name_first_name(),
                                        vcard.get_formatted_birthday()))
    if birthday_list:
        if parsable:
            print('\n'.join(birthday_list))
        else:
            list_birthdays(birthday_list)
    else:
        if not parsable:
            print("Found no birthdays")
        sys.exit(1)


def phone_subcommand(search_terms, vcard_list, parsable):
    """Print a phone application friendly contact table.

    :param search_terms: used as search term to filter the contacts before
        printing
    :type search_terms: str
    :param vcard_list: the vcards to search for matching entries which should
        be printed
    :type vcard_list: list of carddav_object.CarddavObject
    :param parsable: machine readable output: columns devided by tabulator (\t)
    :type parsable: bool
    :returns: None
    :rtype: None

    """
    all_phone_numbers_list = []
    matching_phone_number_list = []
    for vcard in vcard_list:
        for type, number_list in sorted(vcard.get_phone_numbers().items(),
                                        key=lambda k: k[0].lower()):
            for number in sorted(number_list):
                if config.display_by_name() == "first_name":
                    name = vcard.get_first_name_last_name()
                else:
                    name = vcard.get_last_name_first_name()
                # create output lines
                line_formatted = "\t".join([name, type, number])
                line_parsable = "\t".join([number, name, type])
                if parsable:
                    # parsable option: start with phone number
                    phone_number_line = line_parsable
                else:
                    # else: start with name
                    phone_number_line = line_formatted
                if re.search(search_terms,
                             "%s\n%s" % (line_formatted, line_parsable),
                             re.IGNORECASE | re.DOTALL):
                    matching_phone_number_list.append(phone_number_line)
                elif len(re.sub("\D", "", search_terms)) >= 3:
                    # The user likely searches for a phone number cause the
                    # search string contains at least three digits.  So we
                    # remove all non-digit chars from the phone number field
                    # and match against that.
                    if re.search(re.sub("\D", "", search_terms), \
                                 re.sub("\D", "", number), re.IGNORECASE):
                        matching_phone_number_list.append(phone_number_line)
                # collect all phone numbers in a different list as fallback
                all_phone_numbers_list.append(phone_number_line)
    if matching_phone_number_list:
        if parsable:
            print('\n'.join(matching_phone_number_list))
        else:
            list_phone_numbers(matching_phone_number_list)
    elif all_phone_numbers_list:
        if parsable:
            print('\n'.join(all_phone_numbers_list))
        else:
            list_phone_numbers(all_phone_numbers_list)
    else:
        if not parsable:
            print("Found no phone numbers")
        sys.exit(1)


def email_subcommand(search_terms, vcard_list, parsable, remove_first_line):
    """Print a mail client friendly contacts table that is compatible with the
    default format used by mutt.
    Output format:
        single line of text
        email_address\tname\ttype
        email_address\tname\ttype
        [...]

    :param search_terms: used as search term to filter the contacts before
        printing
    :type search_terms: str
    :param vcard_list: the vcards to search for matching entries which should
        be printed
    :type vcard_list: list of carddav_object.CarddavObject
    :param parsable: machine readable output: columns devided by tabulator (\t)
    :type parsable: bool
    :param remove_first_line: remove first line (searching for '' ...)
    :type remove_first_line: bool
    :returns: None
    :rtype: None

    """
    matching_email_address_list = []
    all_email_address_list = []
    for vcard in vcard_list:
        for type, email_list in sorted(vcard.get_email_addresses().items(),
                                       key=lambda k: k[0].lower()):
            for email in sorted(email_list):
                if config.display_by_name() == "first_name":
                    name = vcard.get_first_name_last_name()
                else:
                    name = vcard.get_last_name_first_name()
                # create output lines
                line_formatted = "\t".join([name, type, email])
                line_parsable = "\t".join([email, name, type])
                if parsable:
                    # parsable option: start with email address
                    email_address_line = line_parsable
                else:
                    # else: start with name
                    email_address_line = line_formatted
                if re.search(search_terms,
                             "%s\n%s" % (line_formatted, line_parsable),
                             re.IGNORECASE | re.DOTALL):
                    matching_email_address_list.append(email_address_line)
                # collect all email addresses in a different list as fallback
                all_email_address_list.append(email_address_line)
    if matching_email_address_list:
        if parsable:
            if not remove_first_line:
                # at least mutt requires that line
                print("searching for '%s' ..." % search_terms)
            print('\n'.join(matching_email_address_list))
        else:
            list_email_addresses(matching_email_address_list)
    elif all_email_address_list:
        if parsable:
            if not remove_first_line:
                # at least mutt requires that line
                print("searching for '%s' ..." % search_terms)
            print('\n'.join(all_email_address_list))
        else:
            list_email_addresses(all_email_address_list)
    else:
        if not parsable:
            print("Found no email addresses")
        elif not remove_first_line:
            print("searching for '%s' ..." % search_terms)
        sys.exit(1)


def list_subcommand(vcard_list, parsable):
    """Print a user friendly contacts table.

    :param vcard_list: the vcards to print
    :type vcard_list: list of carddav_object.CarddavObject
    :param parsable: machine readable output: columns devided by tabulator (\t)
    :type parsable: bool
    :returns: None
    :rtype: None

    """
    if not vcard_list:
        if not parsable:
            print("Found no contacts")
        sys.exit(1)
    elif parsable:
        contact_line_list = []
        for vcard in vcard_list:
            if config.display_by_name() == "first_name":
                name = vcard.get_first_name_last_name()
            else:
                name = vcard.get_last_name_first_name()
            contact_line_list.append(
                    '\t'.join(
                        [
                            config.get_shortened_uid(vcard.get_uid()),
                            name,
                            vcard.address_book.name
                            ]
                        )
                    )
        print('\n'.join(contact_line_list))
    else:
        list_contacts(vcard_list)


def modify_subcommand(selected_vcard, input_from_stdin_or_file, open_editor):
    """Modify a contact in an external editor.

    :param selected_vcard: the contact to modify
    :type selected_vcard: carddav_object.CarddavObject
    :param input_from_stdin_or_file: new data from stdin (or a file) that
        should be incorperated into the contact, this should be a yaml
        formatted string
    :type input_from_stdin_or_file: str
    :param open_editor: whether to open the new contact in the edior after
        creation
    :type open_editor: bool
    :returns: None
    :rtype: None

    """
    # show warning, if vcard version of selected contact is not 3.0 or 4.0
    if selected_vcard.get_version() not in config.supported_vcard_versions:
        print("Warning:\nThe selected contact is based on vcard version %s "
              "but khard only supports the creation and modification of vcards"
              " with version 3.0 and 4.0.\nIf you proceed, the contact will be"
              " converted to vcard version %s but beware: This could corrupt "
              "the contact file or cause data loss."
              % (selected_vcard.get_version(),
                 config.get_preferred_vcard_version()))
        while True:
            input_string = input("Do you want to proceed anyway (y/n)? ")
            if input_string.lower() in ["", "n", "q"]:
                print("Canceled")
                sys.exit(0)
            if input_string.lower() == "y":
                break
    # if there is some data in stdin
    if input_from_stdin_or_file:
        # create new contact from stdin
        try:
            new_contact = \
                    CarddavObject.from_existing_contact_with_new_user_input(
                        selected_vcard, input_from_stdin_or_file,
                        config.localize_dates())
        except ValueError as err:
            print(err)
            sys.exit(1)
        if selected_vcard == new_contact:
            print("Nothing changed\n\n%s" % new_contact.print_vcard())
        else:
            print("Modification\n\n%s\n" % new_contact.print_vcard())
            while True:
                input_string = input("Do you want to proceed (y/n)? ")
                if input_string.lower() in ["", "n", "q"]:
                    print("Canceled")
                    break
                if input_string.lower() == "y":
                    new_contact.write_to_file(overwrite=True)
                    if open_editor:
                        modify_existing_contact(new_contact)
                    else:
                        print("Done")
                    break
    else:
        modify_existing_contact(selected_vcard)


def remove_subcommand(selected_vcard, force):
    """Remove a contact from the addressbook.

    :param selected_vcard: the contact to delete
    :type selected_vcard: carddav_object.CarddavObject
    :param force: delete without confirmation
    :type force: bool
    :returns: None
    :rtype: None

    """
    if not force:
        while True:
            input_string = input(
                "Deleting contact %s from address book %s. Are you sure? (y/n): "
                % (selected_vcard, selected_vcard.address_book))
            if input_string.lower() in ["", "n", "q"]:
                print("Canceled")
                sys.exit(0)
            if input_string.lower() == "y":
                break
    selected_vcard.delete_vcard_file()
    print("Contact %s deleted successfully" % selected_vcard.get_full_name())


def source_subcommand(selected_vcard, editor):
    """Open the vcard file for a contact in an external editor.

    :param selected_vcard: the contact to edit
    :type selected_vcard: carddav_object.CarddavObject
    :param editor: the eitor command to use
    :type editor: str
    :returns: None
    :rtype: None

    """
    child = subprocess.Popen([editor, selected_vcard.filename])
    child.communicate()


def merge_subcommand(vcard_list, selected_address_books, search_terms,
                     target_uid):
    """Merge two contacts into one.

    :param vcard_list: the vcards from which to choose contacts for mergeing
    :type vcard_list: list of carddav_object.CarddavObject
    :param selected_address_books: the addressbooks to use to find the target
        contact
    :type selected_address_books: list(addressbook.AddressBook)
    :param search_terms: the search terms to find the target contact
    :type search_terms: str
    :param target_uid: the uid of the target contact or empty
    :type target_uid: str
    :returns: None
    :rtype: None

    """
    # Check arguments.
    if target_uid != "" and search_terms != "":
        print("You can not specify a target uid and target search terms for a "
              "merge.")
        sys.exit(1)
    # Find possible target contacts.
    if target_uid != "":
        target_vcards = get_contacts(selected_address_books, target_uid,
                                     method="uid")
        # We require that the uid given can uniquely identify a contact.
        if len(target_vcards) != 1:
            if not target_vcards:
                print("Found no contact for target uid %s" % target_uid)
            else:
                print("Found multiple contacts for target uid %s" % target_uid)
                for vcard in target_vcards:
                    print("    %s: %s" % (vcard, vcard.get_uid()))
            sys.exit(1)
    else:
        target_vcards = get_contact_list_by_user_selection(
            selected_address_books, search_terms, False)
    # get the source vcard, from which to merge
    source_vcard = choose_vcard_from_list("Select contact from which to merge",
                                          vcard_list)
    if source_vcard is None:
        print("Found no source contact for merging")
        sys.exit(1)
    else:
        print("Merge from %s from address book %s\n\n"
              % (source_vcard, source_vcard.address_book))
    # get the target vcard, into which to merge
    target_vcard = choose_vcard_from_list("Select contact into which to merge",
                                          target_vcards)
    if target_vcard is None:
        print("Found no target contact for merging")
        sys.exit(1)
    else:
        print("Merge into %s from address book %s\n\n"
              % (target_vcard, target_vcard.address_book))
    # merging
    if source_vcard == target_vcard:
        print("The selected contacts are already identical")
    else:
        merge_existing_contacts(source_vcard, target_vcard, True)


def copy_or_move_subcommand(action, vcard_list, target_address_book_list):
    """Copy or move a contact to a different address book.

    :action: the string "copy" or "move" to indicate what to do
    :type action: str
    :param vcard_list: the contact list from which to select one for the action
    :type vcard_list: list of carddav_object.CarddavObject
    :param target_address_book_list: the list of target address books
    :type target_address_book_list: list(addressbook.AddressBook)
    :returns: None
    :rtype: None

    """
    # get the source vcard, which to copy or move
    source_vcard = choose_vcard_from_list(
        "Select contact to %s" % action.title(), vcard_list)
    if source_vcard is None:
        print("Found no contact")
        sys.exit(1)
    else:
        print("%s contact %s from address book %s"
              % (action.title(), source_vcard, source_vcard.address_book))

    # get target address book
    if len(target_address_book_list) == 1 \
            and target_address_book_list[0] == source_vcard.address_book:
        print("The address book %s already contains the contact %s"
              % (source_vcard, target_address_book_list[0]))
        sys.exit(1)
    else:
        available_address_books = []
        for address_book in target_address_book_list:
            if address_book != source_vcard.address_book:
                available_address_books.append(address_book)
        selected_target_address_book = choose_address_book_from_list(
            "Select target address book", available_address_books)
        if selected_target_address_book is None:
            print("Error: address book list is empty")
            sys.exit(1)

    # check if a contact already exists in the target address book
    target_vcard = choose_vcard_from_list(
        "Select target contact which to overwrite",
        get_contact_list_by_user_selection([selected_target_address_book],
                                           source_vcard.get_full_name(), True))
    # If the target contact doesn't exist, move or copy the source contact into
    # the target address book without further questions.
    if target_vcard is None:
        copy_contact(source_vcard, selected_target_address_book,
                     action == "move")
    else:
        if source_vcard == target_vcard:
            # source and target contact are identical
            print("Target contact: %s" % target_vcard)
            if action == "move":
                copy_contact(source_vcard, selected_target_address_book, True)
            else:
                print("The selected contacts are already identical")
        else:
            # source and target contacts are different
            # either overwrite the target one or merge into target contact
            print("The address book %s already contains the contact %s\n\n"
                  "Source\n\n%s\n\nTarget\n\n%s\n\n"
                  "Possible actions:\n"
                  "  a: %s anyway\n"
                  "  m: Merge from source into target contact\n"
                  "  o: Overwrite target contact\n"
                  "  q: Quit" % (
                      target_vcard.address_book, source_vcard,
                      source_vcard.print_vcard(), target_vcard.print_vcard(),
                      "Move" if action == "move" else "Copy"))
            while True:
                input_string = input("Your choice: ")
                if input_string.lower() == "a":
                    copy_contact(source_vcard, selected_target_address_book,
                                 action == "move")
                    break
                if input_string.lower() == "o":
                    copy_contact(source_vcard, selected_target_address_book,
                                 action == "move")
                    target_vcard.delete_vcard_file()
                    break
                if input_string.lower() == "m":
                    merge_existing_contacts(source_vcard, target_vcard,
                                            action == "move")
                    break
                if input_string.lower() in ["", "q"]:
                    print("Canceled")
                    break


def parse_args(argv):
    """Parse the command line arguments and return the namespace that was
    creates by argparse.ArgumentParser.parse_args().

    :returns: the namespace parsed from the command line
    :rtype: argparse.Namespace

    """
    # Create the base argument parser.  It will be reused for the first and
    # second round of argument parsing.
    base = argparse.ArgumentParser(
        description="Khard is a carddav address book for the console",
        formatter_class=argparse.RawTextHelpFormatter, add_help=False)
    base.add_argument("-c", "--config", default="", help="config file to use")
    base.add_argument("--debug", action="store_true",
                      help="enable debug output")
    base.add_argument("--skip-unparsable", action="store_true",
                      help="skip unparsable vcard files")
    base.add_argument("-v", "--version", action="version",
                      version="Khard version %s" % khard_version)

    # Create the first argument parser.  Its main job is to set the correct
    # config file.  The config file is needed to get the default command if no
    # subcommand is given on the command line.  This parser will ignore most
    # arguments, as they will be parsed by the second parser.
    first_parser = argparse.ArgumentParser(parents=[base])
    first_parser.add_argument('remainder', nargs=argparse.REMAINDER)

    # Create the main argument parser.  It will handle the complete command
    # line only ignoring the config and debug options as these have already
    # been set.
    parser = argparse.ArgumentParser(parents=[base])

    # create address book subparsers with different help texts
    default_addressbook_parser = argparse.ArgumentParser(add_help=False)
    default_addressbook_parser.add_argument(
        "-a", "--addressbook", default=[],
        type=lambda x: [y.strip() for y in x.split(",")],
        help="Specify one or several comma separated address book names to "
        "narrow the list of contacts")
    new_addressbook_parser = argparse.ArgumentParser(add_help=False)
    new_addressbook_parser.add_argument(
        "-a", "--addressbook", default=[],
        type=lambda x: [y.strip() for y in x.split(",")],
        help="Specify address book in which to create the new contact")
    copy_move_addressbook_parser = argparse.ArgumentParser(add_help=False)
    copy_move_addressbook_parser.add_argument(
        "-a", "--addressbook", default=[],
        type=lambda x: [y.strip() for y in x.split(",")],
        help="Specify one or several comma separated address book names to "
        "narrow the list of contacts")
    copy_move_addressbook_parser.add_argument(
        "-A", "--target-addressbook", default=[],
        type=lambda x: [y.strip() for y in x.split(",")],
        help="Specify target address book in which to copy / move the "
        "selected contact")
    merge_addressbook_parser = argparse.ArgumentParser(add_help=False)
    merge_addressbook_parser.add_argument(
        "-a", "--addressbook", default=[],
        type=lambda x: [y.strip() for y in x.split(",")],
        help="Specify one or several comma separated address book names to "
        "narrow the list of source contacts")
    merge_addressbook_parser.add_argument(
        "-A", "--target-addressbook", default=[],
        type=lambda x: [y.strip() for y in x.split(",")],
        help="Specify one or several comma separated address book names to "
        "narrow the list of target contacts")

    # create input file subparsers with different help texts
    email_header_input_file_parser = argparse.ArgumentParser(add_help=False)
    email_header_input_file_parser.add_argument(
        "-i", "--input-file", default="-",
        help="Specify input email header file name or use stdin by default")
    template_input_file_parser = argparse.ArgumentParser(add_help=False)
    template_input_file_parser.add_argument(
        "-i", "--input-file", default="-",
        help="Specify input template file name or use stdin by default")
    template_input_file_parser.add_argument(
        "--open-editor", action="store_true", help="Open the default text "
        "editor after successful creation of new contact")

    # create sort subparser
    sort_parser = argparse.ArgumentParser(add_help=False)
    sort_parser.add_argument(
        "-d", "--display", choices=("first_name", "last_name"),
        help="Display names in contact table by first or last name")
    sort_parser.add_argument(
        "-g", "--group-by-addressbook", action="store_true",
        help="Group contact table by address book")
    sort_parser.add_argument(
        "-r", "--reverse", action="store_true",
        help="Reverse order of contact table")
    sort_parser.add_argument(
        "-s", "--sort", choices=("first_name", "last_name"),
        help="Sort contact table by first or last name")

    # create search subparsers
    default_search_parser = argparse.ArgumentParser(add_help=False)
    default_search_parser.add_argument(
        "-f", "--search-in-source-files", action="store_true",
        help="Look into source vcf files to speed up search queries in "
        "large address books. Beware that this option could lead "
        "to incomplete results.")
    default_search_parser.add_argument(
        "-e", "--strict-search", action="store_true",
        help="narrow contact search to name field")
    default_search_parser.add_argument(
        "-u", "--uid", default="", help="select contact by uid")
    default_search_parser.add_argument(
        "search_terms", nargs="*", metavar="search terms",
        help="search in all fields to find matching contact")
    merge_search_parser = argparse.ArgumentParser(add_help=False)
    merge_search_parser.add_argument(
        "-f", "--search-in-source-files", action="store_true",
        help="Look into source vcf files to speed up search queries in "
        "large address books. Beware that this option could lead "
        "to incomplete results.")
    merge_search_parser.add_argument(
        "-e", "--strict-search", action="store_true",
        help="narrow contact search to name fields")
    merge_search_parser.add_argument(
        "-t", "--target-contact", "--target", default="",
        help="search in all fields to find matching target contact")
    merge_search_parser.add_argument(
        "-u", "--uid", default="", help="select source contact by uid")
    merge_search_parser.add_argument(
        "-U", "--target-uid", default="", help="select target contact by uid")
    merge_search_parser.add_argument(
        "source_search_terms", nargs="*", metavar="source",
        help="search in all fields to find matching source contact")

    # create subparsers for actions
    subparsers = parser.add_subparsers(dest="action")
    list_parser = subparsers.add_parser(
        "list",
        aliases=Actions.get_aliases("list"),
        parents=[default_addressbook_parser, default_search_parser,
                 sort_parser],
        description="list all (selected) contacts",
        help="list all (selected) contacts")
    list_parser.add_argument(
        "-p", "--parsable", action="store_true",
        help="Machine readable format: uid\\tcontact_name\\taddress_book_name")
    subparsers.add_parser(
        "details",
        aliases=Actions.get_aliases("details"),
        parents=[default_addressbook_parser, default_search_parser,
                 sort_parser],
        description="display detailed information about one contact",
        help="display detailed information about one contact")
    export_parser = subparsers.add_parser(
        "export",
        aliases=Actions.get_aliases("export"),
        parents=[default_addressbook_parser, default_search_parser,
                 sort_parser],
        description="export a contact to the custom yaml format that is "
        "also used for editing and creating contacts",
        help="export a contact to the custom yaml format that is also "
        "used for editing and creating contacts")
    export_parser.add_argument(
        "--empty-contact-template", action="store_true",
        help="Export an empty contact template")
    export_parser.add_argument(
        "-o", "--output-file", default=sys.stdout,
        type=argparse.FileType("w"),
        help="Specify output template file name or use stdout by default")
    birthdays_parser = subparsers.add_parser(
        "birthdays",
        aliases=Actions.get_aliases("birthdays"),
        parents=[default_addressbook_parser, default_search_parser],
        description="list birthdays (sorted by month and day)",
        help="list birthdays (sorted by month and day)")
    birthdays_parser.add_argument(
        "-d", "--display", choices=("first_name", "last_name"),
        help="Display names in birthdays table by first or last name")
    birthdays_parser.add_argument(
        "-p", "--parsable", action="store_true",
        help="Machine readable format: name\\tdate")
    email_parser = subparsers.add_parser(
        "email",
        aliases=Actions.get_aliases("email"),
        parents=[default_addressbook_parser, default_search_parser,
                 sort_parser],
        description="list email addresses",
        help="list email addresses")
    email_parser.add_argument(
        "-p", "--parsable", action="store_true",
        help="Machine readable format: address\\tname\\ttype")
    email_parser.add_argument(
        "--remove-first-line", action="store_true",
        help="remove \"searching for '' ...\" line from parsable output "
        "(that line is required by mutt)")
    phone_parser = subparsers.add_parser(
        "phone",
        aliases=Actions.get_aliases("phone"),
        parents=[default_addressbook_parser, default_search_parser,
                 sort_parser],
        description="list phone numbers",
        help="list phone numbers")
    phone_parser.add_argument(
        "-p", "--parsable", action="store_true",
        help="Machine readable format: number\\tname\\ttype")
    subparsers.add_parser(
        "source",
        aliases=Actions.get_aliases("source"),
        parents=[default_addressbook_parser, default_search_parser,
                 sort_parser],
        description="edit the vcard file of a contact directly",
        help="edit the vcard file of a contact directly")
    new_parser = subparsers.add_parser(
        "new",
        aliases=Actions.get_aliases("new"),
        parents=[new_addressbook_parser, template_input_file_parser],
        description="create a new contact",
        help="create a new contact")
    new_parser.add_argument(
        "--vcard-version", choices=("3.0", "4.0"),
        help="Select preferred vcard version for new contact")
    add_email_parser = subparsers.add_parser(
        "add-email",
        aliases=Actions.get_aliases("add-email"),
        parents=[default_addressbook_parser, email_header_input_file_parser,
                 default_search_parser, sort_parser],
        description="Extract email address from the \"From:\" field of an "
        "email header and add to an existing contact or create a new one",
        help="Extract email address from the \"From:\" field of an email "
        "header and add to an existing contact or create a new one")
    add_email_parser.add_argument(
        "--vcard-version", choices=("3.0", "4.0"),
        help="Select preferred vcard version for new contact")
    subparsers.add_parser(
        "merge",
        aliases=Actions.get_aliases("merge"),
        parents=[merge_addressbook_parser, merge_search_parser, sort_parser],
        description="merge two contacts",
        help="merge two contacts")
    subparsers.add_parser(
        "modify",
        aliases=Actions.get_aliases("modify"),
        parents=[default_addressbook_parser, template_input_file_parser,
                 default_search_parser, sort_parser],
        description="edit the data of a contact",
        help="edit the data of a contact")
    subparsers.add_parser(
        "copy",
        aliases=Actions.get_aliases("copy"),
        parents=[copy_move_addressbook_parser, default_search_parser,
                 sort_parser],
        description="copy a contact to a different addressbook",
        help="copy a contact to a different addressbook")
    subparsers.add_parser(
        "move",
        aliases=Actions.get_aliases("move"),
        parents=[copy_move_addressbook_parser, default_search_parser,
                 sort_parser],
        description="move a contact to a different addressbook",
        help="move a contact to a different addressbook")
    remove_parser = subparsers.add_parser(
        "remove",
        aliases=Actions.get_aliases("remove"),
        parents=[default_addressbook_parser, default_search_parser,
                 sort_parser],
        description="remove a contact",
        help="remove a contact")
    remove_parser.add_argument(
        "--force", action="store_true",
        help="Remove contact without confirmation")
    subparsers.add_parser(
        "addressbooks",
        aliases=Actions.get_aliases("addressbooks"),
        description="list addressbooks",
        help="list addressbooks")
    subparsers.add_parser(
        "filename",
        aliases=Actions.get_aliases("filename"),
        parents=[default_addressbook_parser, default_search_parser,
                 sort_parser],
        description="list filenames of all matching contacts",
        help="list filenames of all matching contacts")

    # Replace the print_help method of the first parser with the print_help
    # method of the main parser.  This makes it possible to have the first
    # parser handle the help option so that command line help can be printed
    # without parsing the config file first (which is a problem if there are
    # errors in the config file).  The config file will still be parsed before
    # the full command line is parsed so errors in the config file might be
    # reported before command line syntax errors.
    first_parser.print_help = parser.print_help

    # Parese the command line with the first argument parser.  It will handle
    # the config option (its main job) and also the help, version and debug
    # options as these do not depend on anything else.
    args = first_parser.parse_args(argv)
    remainder = args.remainder

    # Set the loglevel to debug if given on the command line.  This is done
    # before parsing the config file to make it possible to debug the parsing
    # of the config file.
    if "debug" in args and args.debug:
        logging.basicConfig(level=logging.DEBUG)

    # Create the global config instance.
    global config
    config = Config(args.config)

    # Check the log level again and merge the value from the command line with
    # the config file.
    if ("debug" in args and args.debug) or config.debug:
        logging.basicConfig(level=logging.DEBUG)
    logging.debug("first args=%s", args)
    logging.debug("remainder=%s", remainder)

    # Set the default command from the config file if none was given on the
    # command line.
    if not remainder or remainder[0] not in Actions.get_all():
        remainder.insert(0, config.default_action)
        logging.debug("updated remainder=%s", remainder)

    # Save the last option that needs to be carried from the first parser run
    # to the second.
    skip = args.skip_unparsable

    # Parse the remainder of the command line.  All options from the previous
    # run have already been processed and are not needed any more.
    args = parser.parse_args(remainder)

    # Restore settings that are left from the first parser run.
    args.skip_unparsable = skip
    logging.debug("second args=%s", args)

    # An integrity check for some options.
    if "uid" in args and args.uid and (
            ("search_terms" in args and args.search_terms) or
            ("source_search_terms" in args and args.source_search_terms)):
        # If an uid was given we require that no search terms where given.
        parser.error("You can not give arbitrary search terms and --uid at the"
                     " same time.")
    return args


def main(argv=sys.argv[1:]):
    args = parse_args(argv)

    # if args.action isn't one of the defined actions, it must be an alias
    if args.action not in Actions.get_actions():
        # convert alias to corresponding action
        # example: "ls" --> "list"
        args.action = Actions.get_action(args.action)

    # Check some of the simpler subcommands first.  These don't have any
    # options and can directly be run.  That is much faster than checking all
    # options first and getting default values.
    if args.action == "addressbooks":
        print('\n'.join(str(book) for book in config.get_all_address_books()))
        return

    merge_args_into_config(args, config)
    search_queries = prepare_search_queries(args)

    # load address books
    if "addressbook" in args:
        args.addressbook = load_address_books(args.addressbook, config,
                                              search_queries)
    if "target_addressbook" in args:
        args.target_addressbook = load_address_books(args.target_addressbook,
                                                     config, search_queries)

<<<<<<< HEAD
    vcard_list = generate_contact_list(config, args)

    if args.action == "filename":
        print('\n'.join(contact.filename for contact in vcard_list))
        return
=======
    # fill contact list
    vcard_list = []
    if "uid" in args and args.uid:
        # If an uid was given we use it to find the contact.
        logging.debug("args.uid={}".format(args.uid))
        # We require that no search terms where given.
        if ("search_terms" in args and args.search_terms) \
                or ("source_search_terms" in args and args.source_search_terms):
            print("Error: You can not give arbitrary search terms and "
                  "-uid at the same time.")
            sys.exit(1)
        else:
            # set search terms to the empty query to prevent errors in
            # phone and email actions
            args.search_terms = ".*"
        vcard_list = get_contacts(args.addressbook, args.uid, method="uid")
        # We require that the uid given can uniquely identify a contact.
        if len(vcard_list) != 1:
            if not vcard_list:
                print("Found no contact for %suid %s" % (
                    "source " if args.action == "merge" else "", args.uid))
            else:
                print("Found multiple contacts for %suid %s" % (
                    "source " if args.action == "merge" else "", args.uid))
                for vcard in vcard_list:
                    print("    %s: %s" % (vcard.get_full_name(),
                                          vcard.get_uid()))
            sys.exit(1)
    else:
        # No uid was given so we try to use the search terms to select a
        # contact.
        if hasattr(args, "source_search_terms"):
            # exception for merge command
            if args.source_search_terms:
                args.search_terms = args.source_search_terms
            else:
                args.search_terms = ".*"
        elif hasattr(args, "search_terms"):
            if args.search_terms:
                args.search_terms = args.search_terms
            else:
                args.search_terms = ".*"
        else:
            # If no search terms where given on the command line we match
            # everything with the empty search pattern.
            args.search_terms = ".*"
        logging.debug("args.search_terms={}".format(args.search_terms))
        vcard_list = get_contact_list_by_user_selection(
            args.addressbook, args.search_terms,
            args.strict_search if "strict_search" in args else False)
>>>>>>> cb430f8b

    # read from template file or stdin if available
    input_from_stdin_or_file = ""
    if "input_file" in args:
        if args.input_file != "-":
            # try to read from specified input file
            try:
                with open(args.input_file, "r") as f:
                    input_from_stdin_or_file = f.read()
            except IOError as err:
                print("Error: %s\n       File: %s" % (err.strerror,
                                                      err.filename))
                sys.exit(1)
        elif not sys.stdin.isatty():
            # try to read from stdin
            try:
                input_from_stdin_or_file = sys.stdin.read()
            except IOError:
                print("Error: Can't read from stdin")
                sys.exit(1)
            # try to reopen console
            # otherwise further user interaction is not possible (for example
            # selecting a contact from the contact table)
            try:
                sys.stdin = open('/dev/tty')
            except IOError:
                pass

    if args.action == "new":
        new_subcommand(args.addressbook, input_from_stdin_or_file,
                       args.open_editor)
    elif args.action == "add-email":
        add_email_subcommand(input_from_stdin_or_file, args.addressbook)
    elif args.action == "birthdays":
        birthdays_subcommand(vcard_list, args.parsable)
    elif args.action == "phone":
        phone_subcommand(args.search_terms, vcard_list, args.parsable)
    elif args.action == "email":
        email_subcommand(args.search_terms, vcard_list,
                         args.parsable, args.remove_first_line)
    elif args.action == "list":
        list_subcommand(vcard_list, args.parsable)
    elif args.action == "export" \
            and "empty_contact_template" in args \
            and args.empty_contact_template:
        # export empty template must work without selecting a contact first
        args.output_file.write(
            "# Contact template for khard version %s\n#\n"
            "# Use this yaml formatted template to create a new contact:\n"
            "#   either with: khard new -a address_book -i template.yaml\n"
            "#   or with: cat template.yaml | khard new -a address_book\n"
            "\n%s" % (khard_version, helpers.get_new_contact_template(
                config.get_supported_private_objects())))
    elif args.action in ["details", "modify", "remove", "source", "export"]:
        selected_vcard = choose_vcard_from_list(
            "Select contact for %s action" % args.action.title(), vcard_list)
        if selected_vcard is None:
            print("Found no contact")
            sys.exit(1)
        if args.action == "details":
            print(selected_vcard.print_vcard())
        elif args.action == "export":
            args.output_file.write(
                "# Contact template for khard version %s\n"
                "# Name: %s\n# Vcard version: %s\n\n%s"
                % (khard_version, selected_vcard, selected_vcard.get_version(),
                   selected_vcard.get_template()))
        elif args.action == "modify":
            modify_subcommand(selected_vcard, input_from_stdin_or_file,
                              args.open_editor)
        elif args.action == "remove":
            remove_subcommand(selected_vcard, args.force)
        elif args.action == "source":
            source_subcommand(selected_vcard, config.editor)
    elif args.action == "merge":
        merge_subcommand(vcard_list, args.target_addressbook,
                         args.target_contact, args.target_uid)
    elif args.action in ["copy", "move"]:
        copy_or_move_subcommand(
            args.action, vcard_list, args.target_addressbook)<|MERGE_RESOLUTION|>--- conflicted
+++ resolved
@@ -612,8 +612,7 @@
         # set search terms to the empty query to prevent errors in
         # phone and email actions
         args.search_terms = ".*"
-        vcard_list = get_contacts(config.get_all_address_books(), args.uid,
-                                  method="uid")
+        vcard_list = get_contacts(args.addressbook, args.uid, method="uid")
         # We require that the uid given can uniquely identify a contact.
         if not vcard_list:
             sys.exit("Found no contact for {}uid {}".format(
@@ -1662,64 +1661,11 @@
         args.target_addressbook = load_address_books(args.target_addressbook,
                                                      config, search_queries)
 
-<<<<<<< HEAD
     vcard_list = generate_contact_list(config, args)
 
     if args.action == "filename":
         print('\n'.join(contact.filename for contact in vcard_list))
         return
-=======
-    # fill contact list
-    vcard_list = []
-    if "uid" in args and args.uid:
-        # If an uid was given we use it to find the contact.
-        logging.debug("args.uid={}".format(args.uid))
-        # We require that no search terms where given.
-        if ("search_terms" in args and args.search_terms) \
-                or ("source_search_terms" in args and args.source_search_terms):
-            print("Error: You can not give arbitrary search terms and "
-                  "-uid at the same time.")
-            sys.exit(1)
-        else:
-            # set search terms to the empty query to prevent errors in
-            # phone and email actions
-            args.search_terms = ".*"
-        vcard_list = get_contacts(args.addressbook, args.uid, method="uid")
-        # We require that the uid given can uniquely identify a contact.
-        if len(vcard_list) != 1:
-            if not vcard_list:
-                print("Found no contact for %suid %s" % (
-                    "source " if args.action == "merge" else "", args.uid))
-            else:
-                print("Found multiple contacts for %suid %s" % (
-                    "source " if args.action == "merge" else "", args.uid))
-                for vcard in vcard_list:
-                    print("    %s: %s" % (vcard.get_full_name(),
-                                          vcard.get_uid()))
-            sys.exit(1)
-    else:
-        # No uid was given so we try to use the search terms to select a
-        # contact.
-        if hasattr(args, "source_search_terms"):
-            # exception for merge command
-            if args.source_search_terms:
-                args.search_terms = args.source_search_terms
-            else:
-                args.search_terms = ".*"
-        elif hasattr(args, "search_terms"):
-            if args.search_terms:
-                args.search_terms = args.search_terms
-            else:
-                args.search_terms = ".*"
-        else:
-            # If no search terms where given on the command line we match
-            # everything with the empty search pattern.
-            args.search_terms = ".*"
-        logging.debug("args.search_terms={}".format(args.search_terms))
-        vcard_list = get_contact_list_by_user_selection(
-            args.addressbook, args.search_terms,
-            args.strict_search if "strict_search" in args else False)
->>>>>>> cb430f8b
 
     # read from template file or stdin if available
     input_from_stdin_or_file = ""
