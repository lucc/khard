# -*- coding: utf-8 -*-

import argparse
import datetime
from email.header import decode_header
from email import message_from_string
from email.policy import SMTP as SMTP_POLICY
import logging
import os
import re
import subprocess
import sys
from tempfile import NamedTemporaryFile
from unidecode import unidecode

from . import helpers
from .actions import Actions
from .address_book import AddressBookCollection
from .carddav_object import CarddavObject
from .config import Config
from .version import khard_version


config = None


def write_temp_file(text=""):
    """Create a new temporary file and write some initial text to it.

    :param text: the text to write to the temp file
    :type text: str
    :returns: the file name of the newly created temp file
    :rtype: str

    """
    with NamedTemporaryFile(mode='w+t', delete=False) as tempfile:
        tempfile.write(text)
        return tempfile.name


def create_new_contact(address_book):
    # create temp file
    template = (
        "# create new contact\n# Address book: %s\n# Vcard version: %s\n"
        "# if you want to cancel, exit without saving\n\n%s"
        % (address_book, config.get_preferred_vcard_version(),
           helpers.get_new_contact_template(
               config.get_supported_private_objects())))
    temp_file_name = write_temp_file(template)
    temp_file_creation = helpers.file_modification_date(temp_file_name)

    while True:
        # start vim to edit contact template
        child = subprocess.Popen([config.editor, temp_file_name])
        child.communicate()
        if temp_file_creation == helpers.file_modification_date(
                temp_file_name):
            new_contact = None
            os.remove(temp_file_name)
            break

        # read temp file contents after editing
        with open(temp_file_name, "r") as tf:
            new_contact_yaml = tf.read()

        # try to create new contact
        try:
            new_contact = CarddavObject.from_user_input(
                address_book, new_contact_yaml,
                config.get_supported_private_objects(),
                config.get_preferred_vcard_version(),
                config.localize_dates())
        except ValueError as err:
            print("\n%s\n" % err)
            while True:
                input_string = input(
                    "Do you want to open the editor again (y/n)? ")
                if input_string.lower() in ["", "n", "q"]:
                    print("Canceled")
                    os.remove(temp_file_name)
                    sys.exit(0)
                if input_string.lower() == "y":
                    break
        else:
            os.remove(temp_file_name)
            break

    # create carddav object from temp file
    if new_contact is None or template == new_contact_yaml:
        print("Canceled")
    else:
        new_contact.write_to_file()
        print("Creation successful\n\n%s" % new_contact.print_vcard())


def modify_existing_contact(old_contact):
    # create temp file and open it with the specified text editor
    temp_file_name = write_temp_file(
        "# Edit contact: %s\n# Address book: %s\n# Vcard version: %s\n"
        "# if you want to cancel, exit without saving\n\n%s"
        % (old_contact, old_contact.address_book, old_contact.get_version(),
           old_contact.get_template()))

    temp_file_creation = helpers.file_modification_date(temp_file_name)

    while True:
        # start editor to edit contact template
        child = subprocess.Popen([config.editor, temp_file_name])
        child.communicate()
        if temp_file_creation == helpers.file_modification_date(
                temp_file_name):
            new_contact = None
            os.remove(temp_file_name)
            break

        # read temp file contents after editing
        with open(temp_file_name, "r") as tf:
            new_contact_template = tf.read()

        # try to create contact from user input
        try:
            new_contact = \
                CarddavObject.from_existing_contact_with_new_user_input(
                    old_contact, new_contact_template, config.localize_dates())
        except ValueError as err:
            print("\n%s\n" % err)
            while True:
                input_string = input(
                    "Do you want to open the editor again (y/n)? ")
                if input_string.lower() in ["", "n", "q"]:
                    print("Canceled")
                    os.remove(temp_file_name)
                    sys.exit(0)
                if input_string.lower() == "y":
                    break
        else:
            os.remove(temp_file_name)
            break

    # check if the user changed anything
    if new_contact is None or old_contact == new_contact:
        print("Nothing changed\n\n%s" % old_contact.print_vcard())
    else:
        new_contact.write_to_file(overwrite=True)
        print("Modification successful\n\n%s" % new_contact.print_vcard())


def merge_existing_contacts(source_contact, target_contact,
                            delete_source_contact):
    # show warning, if target vcard version is not 3.0 or 4.0
    if target_contact.get_version() not in config.supported_vcard_versions:
        print("Warning:\nThe target contact in which to merge is based on "
              "vcard version %s but khard only supports the modification of "
              "vcards with version 3.0 and 4.0.\nIf you proceed, the contact "
              "will be converted to vcard version %s but beware: This could "
              "corrupt the contact file or cause data loss."
              % (target_contact.get_version(),
                 config.get_preferred_vcard_version()))
        while True:
            input_string = input("Do you want to proceed anyway (y/n)? ")
            if input_string.lower() in ["", "n", "q"]:
                print("Canceled")
                sys.exit(0)
            if input_string.lower() == "y":
                break
    # create temp files for each vcard
    # source vcard
    source_temp_file_name = write_temp_file(
        "# merge from %s\n# Address book: %s\n# Vcard version: %s\n"
        "# if you want to cancel, exit without saving\n\n%s"
        % (source_contact, source_contact.address_book,
           source_contact.get_version(), source_contact.get_template()))
    # target vcard
    target_temp_file_name = write_temp_file(
        "# merge into %s\n# Address book: %s\n# Vcard version: %s\n"
        "# if you want to cancel, exit without saving\n\n%s"
        % (target_contact, target_contact.address_book,
           target_contact.get_version(), target_contact.get_template()))

    target_temp_file_creation = helpers.file_modification_date(
        target_temp_file_name)
    while True:
        # start editor to edit contact template
        child = subprocess.Popen([config.merge_editor, source_temp_file_name,
                                  target_temp_file_name])
        child.communicate()
        if target_temp_file_creation == helpers.file_modification_date(
                target_temp_file_name):
            merged_contact = None
            os.remove(source_temp_file_name)
            os.remove(target_temp_file_name)
            break

        # load target template contents
        with open(target_temp_file_name, "r") as target_tf:
            merged_contact_template = target_tf.read()

        # try to create contact from user input
        try:
            merged_contact = \
                CarddavObject.from_existing_contact_with_new_user_input(
                    target_contact, merged_contact_template,
                    config.localize_dates())
        except ValueError as err:
            print("\n%s\n" % err)
            while True:
                input_string = input(
                    "Do you want to open the editor again (y/n)? ")
                if input_string.lower() in ["", "n", "q"]:
                    print("Canceled")
                    os.remove(source_temp_file_name)
                    os.remove(target_temp_file_name)
                    sys.exit(0)
                if input_string.lower() == "y":
                    break
        else:
            os.remove(source_temp_file_name)
            os.remove(target_temp_file_name)
            break

    # compare them
    if merged_contact is None or target_contact == merged_contact:
        print("Target contact unmodified\n\n%s" % target_contact.print_vcard())
        sys.exit(0)

    while True:
        if delete_source_contact:
            input_string = input(
                "Merge contact %s from address book %s into contact %s from "
                "address book %s\n\nTo be removed\n\n%s\n\nMerged\n\n%s\n\n"
                "Are you sure? (y/n): " % (
                    source_contact, source_contact.address_book, merged_contact,
                    merged_contact.address_book, source_contact.print_vcard(),
                    merged_contact.print_vcard()))
        else:
            input_string = input(
                "Merge contact %s from address book %s into contact %s from "
                "address book %s\n\nKeep unchanged\n\n%s\n\nMerged:\n\n%s\n\n"
                "Are you sure? (y/n): " % (
                    source_contact, source_contact.address_book, merged_contact,
                    merged_contact.address_book, source_contact.print_vcard(),
                    merged_contact.print_vcard()))
        if input_string.lower() in ["", "n", "q"]:
            print("Canceled")
            return
        if input_string.lower() == "y":
            break

    # save merged_contact to disk and delete source contact
    merged_contact.write_to_file(overwrite=True)
    if delete_source_contact:
        source_contact.delete_vcard_file()
    print("Merge successful\n\n%s" % merged_contact.print_vcard())


def copy_contact(contact, target_address_book, delete_source_contact):
    source_contact_filename = ""
    if delete_source_contact:
        # if source file should be moved, get its file location to delete after
        # successful movement
        source_contact_filename = contact.filename
    if not delete_source_contact or not contact.get_uid():
        # if copy contact or contact has no uid yet
        # create a new uid
        contact.delete_vcard_object("UID")
        contact.add_uid(helpers.get_random_uid())
    # set destination file name
    contact.filename = os.path.join(target_address_book.path,
                                    "%s.vcf" % contact.get_uid())
    # save
    contact.write_to_file()
    # delete old file
    if os.path.isfile(source_contact_filename):
        os.remove(source_contact_filename)
    print("%s contact %s from address book %s to %s" % (
        "Moved" if delete_source_contact else "Copied", contact,
        contact.address_book, target_address_book))


def list_address_books(address_book_list):
    table = [["Index", "Address book"]]
    for index, address_book in enumerate(address_book_list):
        table.append([index + 1, address_book.name])
    print(helpers.pretty_print(table))


def list_contacts(vcard_list):
    selected_address_books = []
    for contact in vcard_list:
        if contact.address_book not in selected_address_books:
            selected_address_books.append(contact.address_book)
    table = []
    # table header
    if len(selected_address_books) == 1:
        print("Address book: %s" % str(selected_address_books[0]))
        table_header = ["Index", "Name", "Phone", "E-Mail"]
    else:
        print("Address books: %s" % ', '.join(
            [str(book) for book in selected_address_books]))
        table_header = ["Index", "Name", "Phone", "E-Mail", "Address book"]
    if config.has_uids():
        table_header.append("UID")
        abook_collection = AddressBookCollection(
            'short uids collection', selected_address_books,
            private_objects=config.get_supported_private_objects(),
            localize_dates=config.localize_dates(),
            skip=config.skip_unparsable())

    table.append(table_header)
    # table body
    for index, vcard in enumerate(vcard_list):
        row = []
        row.append(index + 1)
        if vcard.get_nicknames() and config.show_nicknames():
            if config.display_by_name() == "first_name":
                row.append("%s (Nickname: %s)" % (
                    vcard.get_first_name_last_name(),
                    vcard.get_nicknames()[0]))
            else:
                row.append("%s (Nickname: %s)" % (
                    vcard.get_last_name_first_name(),
                    vcard.get_nicknames()[0]))
        else:
            if config.display_by_name() == "first_name":
                row.append(vcard.get_first_name_last_name())
            else:
                row.append(vcard.get_last_name_first_name())
        if vcard.get_phone_numbers().keys():
            phone_dict = vcard.get_phone_numbers()
            # filter out preferred phone type if set in config file
            phone_keys = []
            for pref_type in config.preferred_phone_number_type():
                for phone_type in phone_dict.keys():
                    if pref_type.lower() in phone_type.lower():
                        phone_keys.append(phone_type)
                if phone_keys:
                    break
            if not phone_keys:
                phone_keys = [x for x in phone_dict.keys() if "pref" in x.lower()] \
                             or phone_dict.keys()
            # get first key in alphabetical order
            first_type = sorted(phone_keys, key=lambda k: k[0].lower())[0]
            row.append("%s: %s" % (first_type,
                                   sorted(phone_dict.get(first_type))[0]))
        else:
            row.append("")
        if vcard.get_email_addresses().keys():
            email_dict = vcard.get_email_addresses()
            # filter out preferred email type if set in config file
            email_keys = []
            for pref_type in config.preferred_email_address_type():
                for email_type in email_dict.keys():
                    if pref_type.lower() in email_type.lower():
                        email_keys.append(email_type)
                if email_keys:
                    break
            if not email_keys:
                email_keys = [x for x in email_dict.keys() if "pref" in x.lower()] \
                             or email_dict.keys()
            # get first key in alphabetical order
            first_type = sorted(email_keys, key=lambda k: k[0].lower())[0]
            row.append("%s: %s" % (first_type,
                                   sorted(email_dict.get(first_type))[0]))
        else:
            row.append("")
        if len(selected_address_books) > 1:
            row.append(vcard.address_book.name)
        if config.has_uids():
            if abook_collection.get_short_uid(vcard.get_uid()):
                row.append(abook_collection.get_short_uid(vcard.get_uid()))
            else:
                row.append("")
        table.append(row)
    print(helpers.pretty_print(table))


def list_birthdays(birthday_list):
    table = [["Name", "Birthday"]]
    for row in birthday_list:
        table.append(row.split("\t"))
    print(helpers.pretty_print(table))


def list_phone_numbers(phone_number_list):
    table = [["Name", "Type", "Phone"]]
    for row in phone_number_list:
        table.append(row.split("\t"))
    print(helpers.pretty_print(table))


def list_email_addresses(email_address_list):
    table = [["Name", "Type", "E-Mail"]]
    for row in email_address_list:
        table.append(row.split("\t"))
    print(helpers.pretty_print(table))


def choose_address_book_from_list(header_string, address_book_list):
    if not address_book_list:
        return None
    elif len(address_book_list) == 1:
        return address_book_list[0]
    else:
        print(header_string)
        list_address_books(address_book_list)
        while True:
            try:
                input_string = input("Enter Index: ")
                if input_string in ["", "q", "Q"]:
                    print("Canceled")
                    sys.exit(0)
                addr_index = int(input_string)
                if addr_index > 0:
                    # make sure the address book is loaded afterwards
                    selected_address_book = address_book_list[addr_index - 1]
                else:
                    raise ValueError
            except (EOFError, IndexError, ValueError):
                print("Please enter an index value between 1 and %d or nothing"
                      " to exit." % len(address_book_list))
            else:
                break
        print("")
        return selected_address_book


def choose_vcard_from_list(header_string, vcard_list):
    if vcard_list.__len__() == 0:
        return None
    elif vcard_list.__len__() == 1:
        return vcard_list[0]
    else:
        print(header_string)
        list_contacts(vcard_list)
        while True:
            try:
                input_string = input("Enter Index: ")
                if input_string in ["", "q", "Q"]:
                    print("Canceled")
                    sys.exit(0)
                addr_index = int(input_string)
                if addr_index > 0:
                    selected_vcard = vcard_list[addr_index - 1]
                else:
                    raise ValueError
            except (EOFError, IndexError, ValueError):
                print("Please enter an index value between 1 and %d or nothing"
                      " to exit." % len(vcard_list))
            else:
                break
        print("")
        return selected_vcard


def get_contact_list_by_user_selection(address_books, search, strict_search):
    """returns a list of CarddavObject objects
    :param address_books: list of selected address books
    :type address_books: list(address_book.AddressBook)
    :param search: filter contact list
    :type search: str
    :param strict_search: if True, search only in full name field
    :type strict_search: bool
    :returns: list of CarddavObject objects
    :rtype: list(CarddavObject)
    """
    return get_contacts(
        address_books, search, "name" if strict_search else "all",
        config.reverse(), config.group_by_addressbook(), config.sort)


def get_contacts(address_books, query, method="all", reverse=False,
                 group=False, sort="first_name"):
    """Get a list of contacts from one or more address books.

    :param address_books: the address books to search
    :type address_books: list(address_book.AddressBook)
    :param query: a search query to select contacts
    :type quer: str
    :param method: the search method, one of "all", "name" or "uid"
    :type method: str
    :param reverse: reverse the order of the returned contacts
    :type reverse: bool
    :param group: group results by address book
    :type group: bool
    :param sort: the field to use for sorting, one of "first_name", "last_name"
    :type sort: str
    :returns: contacts from the address_books that match the query
    :rtype: list(CarddavObject)

    """
    # Search for the contacts in all address books.
    contacts = []
    for address_book in address_books:
        contacts.extend(address_book.search(query, method=method))
    # Sort the contacts.
    if group:
        if sort == "first_name":
            return sorted(contacts, reverse=reverse, key=lambda x: (
                unidecode(x.address_book.name).lower(),
                unidecode(x.get_first_name_last_name()).lower()))
        elif sort == "last_name":
            return sorted(contacts, reverse=reverse, key=lambda x: (
                unidecode(x.address_book.name).lower(),
                unidecode(x.get_last_name_first_name()).lower()))
        else:
            raise ValueError('sort must be "first_name" or "last_name" not '
                             '{}.'.format(sort))
    else:
        if sort == "first_name":
            return sorted(contacts, reverse=reverse, key=lambda x:
                          unidecode(x.get_first_name_last_name()).lower())
        elif sort == "last_name":
            return sorted(contacts, reverse=reverse, key=lambda x:
                          unidecode(x.get_last_name_first_name()).lower())
        else:
            raise ValueError('sort must be "first_name" or "last_name" not '
                             '{}.'.format(sort))


def merge_args_into_config(args, config):
    """Merge the parsed arguments from argparse into the config object.

    :param args: the parsed command line arguments
    :type args: argparse.Namespace
    :param config: the parsed config file
    :type config: config.Config
    :returns: the merged config object
    :rtype: config.Config

    """
    # display by name: first or last name
    if "display" in args and args.display:
        config.set_display_by_name(args.display)
    # group by address book
    if "group_by_addressbook" in args and args.group_by_addressbook:
        config.set_group_by_addressbook(True)
    # reverse contact list
    if "reverse" in args and args.reverse:
        config.set_reverse(True)
    # sort criteria: first or last name
    if "sort" in args and args.sort:
        config.sort = args.sort
    # preferred vcard version
    if "vcard_version" in args and args.vcard_version:
        config.set_preferred_vcard_version(args.vcard_version)
    # search in source files
    if "search_in_source_files" in args and args.search_in_source_files:
        config.set_search_in_source_files(True)
    # skip unparsable vcards
    if "skip_unparsable" in args and args.skip_unparsable:
        config.set_skip_unparsable(True)
    # If the user could but did not specify address books on the command line
    # it means they want to use all address books in that place.
    if "addressbook" in args and not args.addressbook:
        args.addressbook = [abook.name for abook in config.abooks]
    if "target_addressbook" in args and not args.target_addressbook:
        args.target_addressbook = [abook.name for abook in config.abooks]


def load_address_books(names, config, search_queries):
    """Load all address books with the given names from the config.

    :param names: the address books to load
    :type names: list(str)
    :param config: the config instance to use when looking up address books
    :type config: config.Config
    :param search_queries: a mapping of address book names to search queries
    :type search_queries: dict
    :yields: the loaded address books
    :ytype: addressbook.AddressBook

    """
    all_names = {str(book) for book in config.abooks}
    if not names:
        names = all_names
    elif not all_names.issuperset(names):
        sys.exit('Error: The entered address books "{}" do not exist.\n'
                 'Possible values are: {}'.format(
                     '", "'.join(set(names) - all_names),
                     ', '.join(all_names)))
    # load address books which are defined in the configuration file
    for name in names:
        address_book = config.abook.get_abook(name)
        address_book.load(search_queries[address_book.name])
        yield address_book


def prepare_search_queries(args):
    """Prepare the search query string from the given command line args.

    Each address book can get a search query string to filter vcards befor
    loading them.  Depending on the question if the address book is used for
    source or target searches different regexes have to be combined into one
    search string.

    :param args: the parsed command line
    :type args: argparse.Namespace
    :returns: a dict mapping abook names to their loading queries, if the query
        is None it means that all cards should be loaded
    :rtype: dict(str:str or None)

    """
    # get all possible search queries for address book parsing
    source_queries = []
    target_queries = []
    if "source_search_terms" in args and args.source_search_terms:
        escaped_term = ".*".join(re.escape(x)
                                 for x in args.source_search_terms)
        source_queries.append(escaped_term)
        args.source_search_terms = escaped_term
    if "search_terms" in args and args.search_terms:
        escaped_term = ".*".join(re.escape(x) for x in args.search_terms)
        source_queries.append(escaped_term)
        args.search_terms = escaped_term
    if "target_contact" in args and args.target_contact:
        escaped_term = re.escape(args.target_contact)
        target_queries.append(escaped_term)
        args.target_contact = escaped_term
    if "uid" in args and args.uid:
        source_queries.append(args.uid)
    if "target_uid" in args and args.target_uid:
        target_queries.append(args.target_uid)
    # create and return regexp, None means that no query is given and hence all
    # contacts should be searched.
    source_queries = "^.*(%s).*$" % ')|('.join(source_queries) \
        if source_queries else None
    target_queries = "^.*(%s).*$" % ')|('.join(target_queries) \
        if target_queries else None
    logging.debug('Created source query regex: %s', source_queries)
    logging.debug('Created target query regex: %s', target_queries)
    # Get all possible search queries for address book parsing, always
    # depending on the fact if the address book is used to find source or
    # target contacts or both.
    queries = {abook.name: [] for abook in config.abook._abooks}
    for name in queries:
        if "addressbook" in args and name in args.addressbook:
            queries[name].append(source_queries)
        if "target_addressbook" in args and name in args.target_addressbook:
            queries[name].append(target_queries)
        # If None is included in the search queries of an address book it means
        # that either no source or target query was given and this address book
        # is affected by this.  All contacts should be loaded from that address
        # book.
        if None in queries[name]:
            queries[name] = None
        else:
            queries[name] = "({})".format(')|('.join(queries[name]))
    logging.debug('Created query regex: %s', queries)
    return queries


def generate_contact_list(config, args):
    """TODO: Docstring for generate_contact_list.

    :param config: the config object to use
    :type config: config.Config
    :param args: the command line arguments
    :type args: argparse.Namespace
    :returns: the contacts for further processing (TODO)
    :rtype: list(TODO)

    """
    # fill contact list
    vcard_list = []
    if "uid" in args and args.uid:
        # If an uid was given we use it to find the contact.
        logging.debug("args.uid=%s", args.uid)
        # set search terms to the empty query to prevent errors in
        # phone and email actions
        args.search_terms = ".*"
        vcard_list = get_contacts(args.addressbook, args.uid, method="uid")
        # We require that the uid given can uniquely identify a contact.
        if not vcard_list:
            sys.exit("Found no contact for {}uid {}".format(
                "source " if args.action == "merge" else "", args.uid))
        elif len(vcard_list) != 1:
            print("Found multiple contacts for {}uid {}".format(
                "source " if args.action == "merge" else "", args.uid))
            for vcard in vcard_list:
                print("    {}: {}".format(vcard, vcard.get_uid()))
            sys.exit(1)
    else:
        # No uid was given so we try to use the search terms to select a
        # contact.
        if "source_search_terms" in args:
            # exception for merge command
            if args.source_search_terms:
                args.search_terms = args.source_search_terms
            else:
                args.search_terms = ".*"
        elif "search_terms" in args:
            if args.search_terms:
                args.search_terms = args.search_terms
            else:
                args.search_terms = ".*"
        else:
            # If no search terms where given on the command line we match
            # everything with the empty search pattern.
            args.search_terms = ".*"
        logging.debug("args.search_terms=%s", args.search_terms)
        vcard_list = get_contact_list_by_user_selection(
            args.addressbook, args.search_terms,
            args.strict_search if "strict_search" in args else False)
    return vcard_list


def new_subcommand(selected_address_books, input_from_stdin_or_file,
                   open_editor):
    """Create a new contact.

    :param selected_address_books: a list of addressbooks that were selected on
        the command line
    :type selected_address_books: list of address_book.AddressBook
    :param input_from_stdin_or_file: the data for the new contact as a yaml
        formatted string
    :type input_from_stdin_or_file: str
    :param open_editor: whether to open the new contact in the edior after
        creation
    :type open_editor: bool
    :returns: None
    :rtype: None

    """
    # ask for address book, in which to create the new contact
    selected_address_book = choose_address_book_from_list(
        "Select address book for new contact", selected_address_books)
    if selected_address_book is None:
        print("Error: address book list is empty")
        sys.exit(1)
    # if there is some data in stdin
    if input_from_stdin_or_file:
        # create new contact from stdin
        try:
            new_contact = CarddavObject.from_user_input(
                selected_address_book, input_from_stdin_or_file,
                config.get_supported_private_objects(),
                config.get_preferred_vcard_version(),
                config.localize_dates())
        except ValueError as err:
            print(err)
            sys.exit(1)
        else:
            new_contact.write_to_file()
        if open_editor:
            modify_existing_contact(new_contact)
        else:
            print("Creation successful\n\n%s" % new_contact.print_vcard())
    else:
        create_new_contact(selected_address_book)


def add_email_subcommand(input_from_stdin_or_file, selected_address_books):
    """Add a new email address to contacts, creating new contacts if necessary.

    :param input_from_stdin_or_file: the input text to search for the new email
    :type input_from_stdin_or_file: str
    :param selected_address_books: the addressbooks that were selected on the
        command line
    :type selected_address_books: list of address_book.AddressBook
    :returns: None
    :rtype: None

    """
    # get name and email address
<<<<<<< HEAD
    email_address = ""
    name = ""
    for line in input_from_stdin_or_file.splitlines():
        if line.startswith("From:"):
            try:
                name = line[6:line.index("<") - 1]
                email_address = line[line.index("<") + 1:line.index(">")]
            except ValueError:
                email_address = line[6:].strip()
            break
=======
    message = message_from_string(input_from_stdin_or_file, policy=SMTP_POLICY)

>>>>>>> 3f478adf
    print("Khard: Add email address to contact")
    if not message['From'].addresses:
        print("Found no email address")
        sys.exit(1)

    email_address = message['From'].addresses[0].addr_spec
    name = message['From'].addresses[0].display_name

    print("Email address: %s" % email_address)
    if not name:
        name = input("Contact's name: ")

    # search for an existing contact
    selected_vcard = choose_vcard_from_list(
        "Select contact for the found e-mail address",
        get_contact_list_by_user_selection(selected_address_books, name, True))
    if selected_vcard is None:
        # create new contact
        while True:
            input_string = input("Contact %s does not exist. Do you want "
                                 "to create it (y/n)? " % name)
            if input_string.lower() in ["", "n", "q"]:
                print("Canceled")
                sys.exit(0)
            if input_string.lower() == "y":
                break
        # ask for address book, in which to create the new contact
        selected_address_book = choose_address_book_from_list(
            "Select address book for new contact", config.abooks)
        if selected_address_book is None:
            print("Error: address book list is empty")
            sys.exit(1)
        # ask for name and organisation of new contact
        while True:
            first_name = input("First name: ")
            last_name = input("Last name: ")
            organisation = input("Organisation: ")
            if not first_name and not last_name and not organisation:
                print("Error: All fields are empty.")
            else:
                break
        selected_vcard = CarddavObject.from_user_input(
            selected_address_book,
            "First name : %s\nLast name : %s\nOrganisation : %s" % (
                first_name, last_name, organisation),
            config.get_supported_private_objects(),
            config.get_preferred_vcard_version(),
            config.localize_dates())

    # check if the contact already contains the email address
    for type, email_list in sorted(
            selected_vcard.get_email_addresses().items(),
            key=lambda k: k[0].lower()):
        for email in email_list:
            if email == email_address:
                print("The contact %s already contains the email address %s" %
                      (selected_vcard, email_address))
                sys.exit(0)

    # ask for confirmation again
    while True:
        input_string = input(
            "Do you want to add the email address %s to the contact %s (y/n)? "
            % (email_address, selected_vcard))
        if input_string.lower() in ["", "n", "q"]:
            print("Canceled")
            sys.exit(0)
        if input_string.lower() == "y":
            break

    # ask for the email label
    print("\nAdding email address %s to contact %s\n"
          "Enter email label\n"
          "    vcard 3.0: At least one of home, internet, pref, work, x400\n"
          "    vcard 4.0: At least one of home, internet, pref, work\n"
          "    Or a custom label (only letters" %
          (email_address, selected_vcard))
    while True:
        label = input("email label [internet]: ") or "internet"
        try:
            selected_vcard.add_email_address(label, email_address)
        except ValueError as err:
            print(err)
        else:
            break
    # save to disk
    selected_vcard.write_to_file(overwrite=True)
    print("Done.\n\n%s" % selected_vcard.print_vcard())


def birthdays_subcommand(vcard_list, parsable):
    """Print birthday contact table.

    :param vcard_list: the vcards to search for matching entries which should
        be printed
    :type vcard_list: list of carddav_object.CarddavObject
    :param parsable: machine readable output: columns devided by tabulator (\t)
    :type parsable: bool
    :returns: None
    :rtype: None

    """
    # filter out contacts without a birthday date
    vcard_list = [
        vcard for vcard in vcard_list if vcard.get_birthday() is not None]
    # sort by date (month and day)
    # The sort function should work for strings and datetime objects.  All
    # strings will besorted before any datetime objects.
    vcard_list.sort(
        key=lambda x: (x.get_birthday().month, x.get_birthday().day)
        if isinstance(x.get_birthday(), datetime.datetime)
        else (0, 0, x.get_birthday()))
    # add to string list
    birthday_list = []
    for vcard in vcard_list:
        date = vcard.get_birthday()
        if parsable:
            if config.display_by_name() == "first_name":
                birthday_list.append("%04d.%02d.%02d\t%s"
                                     % (date.year, date.month, date.day,
                                        vcard.get_first_name_last_name()))
            else:
                birthday_list.append("%04d.%02d.%02d\t%s"
                                     % (date.year, date.month, date.day,
                                        vcard.get_last_name_first_name()))
        else:
            if config.display_by_name() == "first_name":
                birthday_list.append("%s\t%s"
                                     % (vcard.get_first_name_last_name(),
                                        vcard.get_formatted_birthday()))
            else:
                birthday_list.append("%s\t%s"
                                     % (vcard.get_last_name_first_name(),
                                        vcard.get_formatted_birthday()))
    if birthday_list:
        if parsable:
            print('\n'.join(birthday_list))
        else:
            list_birthdays(birthday_list)
    else:
        if not parsable:
            print("Found no birthdays")
        sys.exit(1)


def phone_subcommand(search_terms, vcard_list, parsable):
    """Print a phone application friendly contact table.

    :param search_terms: used as search term to filter the contacts before
        printing
    :type search_terms: str
    :param vcard_list: the vcards to search for matching entries which should
        be printed
    :type vcard_list: list of carddav_object.CarddavObject
    :param parsable: machine readable output: columns devided by tabulator (\t)
    :type parsable: bool
    :returns: None
    :rtype: None

    """
    all_phone_numbers_list = []
    matching_phone_number_list = []
    for vcard in vcard_list:
        for type, number_list in sorted(vcard.get_phone_numbers().items(),
                                        key=lambda k: k[0].lower()):
            for number in sorted(number_list):
                if config.display_by_name() == "first_name":
                    name = vcard.get_first_name_last_name()
                else:
                    name = vcard.get_last_name_first_name()
                # create output lines
                line_formatted = "\t".join([name, type, number])
                line_parsable = "\t".join([number, name, type])
                if parsable:
                    # parsable option: start with phone number
                    phone_number_line = line_parsable
                else:
                    # else: start with name
                    phone_number_line = line_formatted
                if re.search(search_terms,
                             "%s\n%s" % (line_formatted, line_parsable),
                             re.IGNORECASE | re.DOTALL):
                    matching_phone_number_list.append(phone_number_line)
                elif len(re.sub("\D", "", search_terms)) >= 3:
                    # The user likely searches for a phone number cause the
                    # search string contains at least three digits.  So we
                    # remove all non-digit chars from the phone number field
                    # and match against that.
                    if re.search(re.sub("\D", "", search_terms),
                                 re.sub("\D", "", number), re.IGNORECASE):
                        matching_phone_number_list.append(phone_number_line)
                # collect all phone numbers in a different list as fallback
                all_phone_numbers_list.append(phone_number_line)
    if matching_phone_number_list:
        if parsable:
            print('\n'.join(matching_phone_number_list))
        else:
            list_phone_numbers(matching_phone_number_list)
    elif all_phone_numbers_list:
        if parsable:
            print('\n'.join(all_phone_numbers_list))
        else:
            list_phone_numbers(all_phone_numbers_list)
    else:
        if not parsable:
            print("Found no phone numbers")
        sys.exit(1)


def email_subcommand(search_terms, vcard_list, parsable, remove_first_line):
    """Print a mail client friendly contacts table that is compatible with the
    default format used by mutt.
    Output format:
        single line of text
        email_address\tname\ttype
        email_address\tname\ttype
        [...]

    :param search_terms: used as search term to filter the contacts before
        printing
    :type search_terms: str
    :param vcard_list: the vcards to search for matching entries which should
        be printed
    :type vcard_list: list of carddav_object.CarddavObject
    :param parsable: machine readable output: columns devided by tabulator (\t)
    :type parsable: bool
    :param remove_first_line: remove first line (searching for '' ...)
    :type remove_first_line: bool
    :returns: None
    :rtype: None

    """
    matching_email_address_list = []
    all_email_address_list = []
    for vcard in vcard_list:
        for type, email_list in sorted(vcard.get_email_addresses().items(),
                                       key=lambda k: k[0].lower()):
            for email in sorted(email_list):
                if config.display_by_name() == "first_name":
                    name = vcard.get_first_name_last_name()
                else:
                    name = vcard.get_last_name_first_name()
                # create output lines
                line_formatted = "\t".join([name, type, email])
                line_parsable = "\t".join([email, name, type])
                if parsable:
                    # parsable option: start with email address
                    email_address_line = line_parsable
                else:
                    # else: start with name
                    email_address_line = line_formatted
                if re.search(search_terms,
                             "%s\n%s" % (line_formatted, line_parsable),
                             re.IGNORECASE | re.DOTALL):
                    matching_email_address_list.append(email_address_line)
                # collect all email addresses in a different list as fallback
                all_email_address_list.append(email_address_line)
    if matching_email_address_list:
        if parsable:
            if not remove_first_line:
                # at least mutt requires that line
                print("searching for '%s' ..." % search_terms)
            print('\n'.join(matching_email_address_list))
        else:
            list_email_addresses(matching_email_address_list)
    elif all_email_address_list:
        if parsable:
            if not remove_first_line:
                # at least mutt requires that line
                print("searching for '%s' ..." % search_terms)
            print('\n'.join(all_email_address_list))
        else:
            list_email_addresses(all_email_address_list)
    else:
        if not parsable:
            print("Found no email addresses")
        elif not remove_first_line:
            print("searching for '%s' ..." % search_terms)
        sys.exit(1)


def list_subcommand(vcard_list, parsable):
    """Print a user friendly contacts table.

    :param vcard_list: the vcards to print
    :type vcard_list: list of carddav_object.CarddavObject
    :param parsable: machine readable output: columns devided by tabulator (\t)
    :type parsable: bool
    :returns: None
    :rtype: None

    """
    if not vcard_list:
        if not parsable:
            print("Found no contacts")
        sys.exit(1)
    elif parsable:
        contact_line_list = []
        for vcard in vcard_list:
            if config.display_by_name() == "first_name":
                name = vcard.get_first_name_last_name()
            else:
                name = vcard.get_last_name_first_name()
            contact_line_list.append('\t'.join([vcard.get_uid(), name,
                                                vcard.address_book.name]))
        print('\n'.join(contact_line_list))
    else:
        list_contacts(vcard_list)


def modify_subcommand(selected_vcard, input_from_stdin_or_file, open_editor):
    """Modify a contact in an external editor.

    :param selected_vcard: the contact to modify
    :type selected_vcard: carddav_object.CarddavObject
    :param input_from_stdin_or_file: new data from stdin (or a file) that
        should be incorperated into the contact, this should be a yaml
        formatted string
    :type input_from_stdin_or_file: str
    :param open_editor: whether to open the new contact in the edior after
        creation
    :type open_editor: bool
    :returns: None
    :rtype: None

    """
    # show warning, if vcard version of selected contact is not 3.0 or 4.0
    if selected_vcard.get_version() not in config.supported_vcard_versions:
        print("Warning:\nThe selected contact is based on vcard version %s "
              "but khard only supports the creation and modification of vcards"
              " with version 3.0 and 4.0.\nIf you proceed, the contact will be"
              " converted to vcard version %s but beware: This could corrupt "
              "the contact file or cause data loss."
              % (selected_vcard.get_version(),
                 config.get_preferred_vcard_version()))
        while True:
            input_string = input("Do you want to proceed anyway (y/n)? ")
            if input_string.lower() in ["", "n", "q"]:
                print("Canceled")
                sys.exit(0)
            if input_string.lower() == "y":
                break
    # if there is some data in stdin
    if input_from_stdin_or_file:
        # create new contact from stdin
        try:
            new_contact = \
                CarddavObject.from_existing_contact_with_new_user_input(
                    selected_vcard, input_from_stdin_or_file,
                    config.localize_dates())
        except ValueError as err:
            print(err)
            sys.exit(1)
        if selected_vcard == new_contact:
            print("Nothing changed\n\n%s" % new_contact.print_vcard())
        else:
            print("Modification\n\n%s\n" % new_contact.print_vcard())
            while True:
                input_string = input("Do you want to proceed (y/n)? ")
                if input_string.lower() in ["", "n", "q"]:
                    print("Canceled")
                    break
                if input_string.lower() == "y":
                    new_contact.write_to_file(overwrite=True)
                    if open_editor:
                        modify_existing_contact(new_contact)
                    else:
                        print("Done")
                    break
    else:
        modify_existing_contact(selected_vcard)


def remove_subcommand(selected_vcard, force):
    """Remove a contact from the addressbook.

    :param selected_vcard: the contact to delete
    :type selected_vcard: carddav_object.CarddavObject
    :param force: delete without confirmation
    :type force: bool
    :returns: None
    :rtype: None

    """
    if not force:
        while True:
            input_string = input(
                "Deleting contact %s from address book %s. Are you sure? "
                "(y/n): " % (selected_vcard, selected_vcard.address_book))
            if input_string.lower() in ["", "n", "q"]:
                print("Canceled")
                sys.exit(0)
            if input_string.lower() == "y":
                break
    selected_vcard.delete_vcard_file()
    print("Contact %s deleted successfully" % selected_vcard.get_full_name())


def source_subcommand(selected_vcard, editor):
    """Open the vcard file for a contact in an external editor.

    :param selected_vcard: the contact to edit
    :type selected_vcard: carddav_object.CarddavObject
    :param editor: the eitor command to use
    :type editor: str
    :returns: None
    :rtype: None

    """
    child = subprocess.Popen([editor, selected_vcard.filename])
    child.communicate()


def merge_subcommand(vcard_list, selected_address_books, search_terms,
                     target_uid):
    """Merge two contacts into one.

    :param vcard_list: the vcards from which to choose contacts for mergeing
    :type vcard_list: list of carddav_object.CarddavObject
    :param selected_address_books: the addressbooks to use to find the target
        contact
    :type selected_address_books: list(addressbook.AddressBook)
    :param search_terms: the search terms to find the target contact
    :type search_terms: str
    :param target_uid: the uid of the target contact or empty
    :type target_uid: str
    :returns: None
    :rtype: None

    """
    # Check arguments.
    if target_uid != "" and search_terms != "":
        print("You can not specify a target uid and target search terms for a "
              "merge.")
        sys.exit(1)
    # Find possible target contacts.
    if target_uid != "":
        target_vcards = get_contacts(selected_address_books, target_uid,
                                     method="uid")
        # We require that the uid given can uniquely identify a contact.
        if len(target_vcards) != 1:
            if not target_vcards:
                print("Found no contact for target uid %s" % target_uid)
            else:
                print("Found multiple contacts for target uid %s" % target_uid)
                for vcard in target_vcards:
                    print("    %s: %s" % (vcard, vcard.get_uid()))
            sys.exit(1)
    else:
        target_vcards = get_contact_list_by_user_selection(
            selected_address_books, search_terms, False)
    # get the source vcard, from which to merge
    source_vcard = choose_vcard_from_list("Select contact from which to merge",
                                          vcard_list)
    if source_vcard is None:
        print("Found no source contact for merging")
        sys.exit(1)
    else:
        print("Merge from %s from address book %s\n\n"
              % (source_vcard, source_vcard.address_book))
    # get the target vcard, into which to merge
    target_vcard = choose_vcard_from_list("Select contact into which to merge",
                                          target_vcards)
    if target_vcard is None:
        print("Found no target contact for merging")
        sys.exit(1)
    else:
        print("Merge into %s from address book %s\n\n"
              % (target_vcard, target_vcard.address_book))
    # merging
    if source_vcard == target_vcard:
        print("The selected contacts are already identical")
    else:
        merge_existing_contacts(source_vcard, target_vcard, True)


def copy_or_move_subcommand(action, vcard_list, target_address_book_list):
    """Copy or move a contact to a different address book.

    :action: the string "copy" or "move" to indicate what to do
    :type action: str
    :param vcard_list: the contact list from which to select one for the action
    :type vcard_list: list of carddav_object.CarddavObject
    :param target_address_book_list: the list of target address books
    :type target_address_book_list: list(addressbook.AddressBook)
    :returns: None
    :rtype: None

    """
    # get the source vcard, which to copy or move
    source_vcard = choose_vcard_from_list(
        "Select contact to %s" % action.title(), vcard_list)
    if source_vcard is None:
        print("Found no contact")
        sys.exit(1)
    else:
        print("%s contact %s from address book %s"
              % (action.title(), source_vcard, source_vcard.address_book))

    # get target address book
    if len(target_address_book_list) == 1 \
            and target_address_book_list[0] == source_vcard.address_book:
        print("The address book %s already contains the contact %s"
              % (target_address_book_list[0], source_vcard))
        sys.exit(1)
    else:
        available_address_books = [abook for abook in target_address_book_list
                                   if abook != source_vcard.address_book]
        selected_target_address_book = choose_address_book_from_list(
            "Select target address book", available_address_books)
        if selected_target_address_book is None:
            print("Error: address book list is empty")
            sys.exit(1)

    # check if a contact already exists in the target address book
    target_vcard = choose_vcard_from_list(
        "Select target contact which to overwrite",
        get_contact_list_by_user_selection([selected_target_address_book],
                                           source_vcard.get_full_name(), True))
    # If the target contact doesn't exist, move or copy the source contact into
    # the target address book without further questions.
    if target_vcard is None:
        copy_contact(source_vcard, selected_target_address_book,
                     action == "move")
    else:
        if source_vcard == target_vcard:
            # source and target contact are identical
            print("Target contact: %s" % target_vcard)
            if action == "move":
                copy_contact(source_vcard, selected_target_address_book, True)
            else:
                print("The selected contacts are already identical")
        else:
            # source and target contacts are different
            # either overwrite the target one or merge into target contact
            print("The address book %s already contains the contact %s\n\n"
                  "Source\n\n%s\n\nTarget\n\n%s\n\n"
                  "Possible actions:\n"
                  "  a: %s anyway\n"
                  "  m: Merge from source into target contact\n"
                  "  o: Overwrite target contact\n"
                  "  q: Quit" % (
                      target_vcard.address_book, source_vcard,
                      source_vcard.print_vcard(), target_vcard.print_vcard(),
                      "Move" if action == "move" else "Copy"))
            while True:
                input_string = input("Your choice: ")
                if input_string.lower() == "a":
                    copy_contact(source_vcard, selected_target_address_book,
                                 action == "move")
                    break
                if input_string.lower() == "o":
                    copy_contact(source_vcard, selected_target_address_book,
                                 action == "move")
                    target_vcard.delete_vcard_file()
                    break
                if input_string.lower() == "m":
                    merge_existing_contacts(source_vcard, target_vcard,
                                            action == "move")
                    break
                if input_string.lower() in ["", "q"]:
                    print("Canceled")
                    break


def parse_args(argv):
    """Parse the command line arguments and return the namespace that was
    creates by argparse.ArgumentParser.parse_args().

    :returns: the namespace parsed from the command line
    :rtype: argparse.Namespace

    """
    # Create the base argument parser.  It will be reused for the first and
    # second round of argument parsing.
    base = argparse.ArgumentParser(
        description="Khard is a carddav address book for the console",
        formatter_class=argparse.RawTextHelpFormatter, add_help=False)
    base.add_argument("-c", "--config", default="", help="config file to use")
    base.add_argument("--debug", action="store_true",
                      help="enable debug output")
    base.add_argument("--skip-unparsable", action="store_true",
                      help="skip unparsable vcard files")
    base.add_argument("-v", "--version", action="version",
                      version="Khard version %s" % khard_version)

    # Create the first argument parser.  Its main job is to set the correct
    # config file.  The config file is needed to get the default command if no
    # subcommand is given on the command line.  This parser will ignore most
    # arguments, as they will be parsed by the second parser.
    first_parser = argparse.ArgumentParser(parents=[base])
    first_parser.add_argument('remainder', nargs=argparse.REMAINDER)

    # Create the main argument parser.  It will handle the complete command
    # line only ignoring the config and debug options as these have already
    # been set.
    parser = argparse.ArgumentParser(parents=[base])

    # create address book subparsers with different help texts
    default_addressbook_parser = argparse.ArgumentParser(add_help=False)
    default_addressbook_parser.add_argument(
        "-a", "--addressbook", default=[],
        type=lambda x: [y.strip() for y in x.split(",")],
        help="Specify one or several comma separated address book names to "
        "narrow the list of contacts")
    new_addressbook_parser = argparse.ArgumentParser(add_help=False)
    new_addressbook_parser.add_argument(
        "-a", "--addressbook", default=[],
        type=lambda x: [y.strip() for y in x.split(",")],
        help="Specify address book in which to create the new contact")
    copy_move_addressbook_parser = argparse.ArgumentParser(add_help=False)
    copy_move_addressbook_parser.add_argument(
        "-a", "--addressbook", default=[],
        type=lambda x: [y.strip() for y in x.split(",")],
        help="Specify one or several comma separated address book names to "
        "narrow the list of contacts")
    copy_move_addressbook_parser.add_argument(
        "-A", "--target-addressbook", default=[],
        type=lambda x: [y.strip() for y in x.split(",")],
        help="Specify target address book in which to copy / move the "
        "selected contact")
    merge_addressbook_parser = argparse.ArgumentParser(add_help=False)
    merge_addressbook_parser.add_argument(
        "-a", "--addressbook", default=[],
        type=lambda x: [y.strip() for y in x.split(",")],
        help="Specify one or several comma separated address book names to "
        "narrow the list of source contacts")
    merge_addressbook_parser.add_argument(
        "-A", "--target-addressbook", default=[],
        type=lambda x: [y.strip() for y in x.split(",")],
        help="Specify one or several comma separated address book names to "
        "narrow the list of target contacts")

    # create input file subparsers with different help texts
    email_header_input_file_parser = argparse.ArgumentParser(add_help=False)
    email_header_input_file_parser.add_argument(
        "-i", "--input-file", default="-",
        help="Specify input email header file name or use stdin by default")
    template_input_file_parser = argparse.ArgumentParser(add_help=False)
    template_input_file_parser.add_argument(
        "-i", "--input-file", default="-",
        help="Specify input template file name or use stdin by default")
    template_input_file_parser.add_argument(
        "--open-editor", action="store_true", help="Open the default text "
        "editor after successful creation of new contact")

    # create sort subparser
    sort_parser = argparse.ArgumentParser(add_help=False)
    sort_parser.add_argument(
        "-d", "--display", choices=("first_name", "last_name"),
        help="Display names in contact table by first or last name")
    sort_parser.add_argument(
        "-g", "--group-by-addressbook", action="store_true",
        help="Group contact table by address book")
    sort_parser.add_argument(
        "-r", "--reverse", action="store_true",
        help="Reverse order of contact table")
    sort_parser.add_argument(
        "-s", "--sort", choices=("first_name", "last_name"),
        help="Sort contact table by first or last name")

    # create search subparsers
    default_search_parser = argparse.ArgumentParser(add_help=False)
    default_search_parser.add_argument(
        "-f", "--search-in-source-files", action="store_true",
        help="Look into source vcf files to speed up search queries in "
        "large address books. Beware that this option could lead "
        "to incomplete results.")
    default_search_parser.add_argument(
        "-e", "--strict-search", action="store_true",
        help="narrow contact search to name field")
    default_search_parser.add_argument(
        "-u", "--uid", default="", help="select contact by uid")
    default_search_parser.add_argument(
        "search_terms", nargs="*", metavar="search terms",
        help="search in all fields to find matching contact")
    merge_search_parser = argparse.ArgumentParser(add_help=False)
    merge_search_parser.add_argument(
        "-f", "--search-in-source-files", action="store_true",
        help="Look into source vcf files to speed up search queries in "
        "large address books. Beware that this option could lead "
        "to incomplete results.")
    merge_search_parser.add_argument(
        "-e", "--strict-search", action="store_true",
        help="narrow contact search to name fields")
    merge_search_parser.add_argument(
        "-t", "--target-contact", "--target", default="",
        help="search in all fields to find matching target contact")
    merge_search_parser.add_argument(
        "-u", "--uid", default="", help="select source contact by uid")
    merge_search_parser.add_argument(
        "-U", "--target-uid", default="", help="select target contact by uid")
    merge_search_parser.add_argument(
        "source_search_terms", nargs="*", metavar="source",
        help="search in all fields to find matching source contact")

    # create subparsers for actions
    subparsers = parser.add_subparsers(dest="action")
    list_parser = subparsers.add_parser(
        "list",
        aliases=Actions.get_aliases("list"),
        parents=[default_addressbook_parser, default_search_parser,
                 sort_parser],
        description="list all (selected) contacts",
        help="list all (selected) contacts")
    list_parser.add_argument(
        "-p", "--parsable", action="store_true",
        help="Machine readable format: uid\\tcontact_name\\taddress_book_name")
    subparsers.add_parser(
        "details",
        aliases=Actions.get_aliases("details"),
        parents=[default_addressbook_parser, default_search_parser,
                 sort_parser],
        description="display detailed information about one contact",
        help="display detailed information about one contact")
    export_parser = subparsers.add_parser(
        "export",
        aliases=Actions.get_aliases("export"),
        parents=[default_addressbook_parser, default_search_parser,
                 sort_parser],
        description="export a contact to the custom yaml format that is "
        "also used for editing and creating contacts",
        help="export a contact to the custom yaml format that is also "
        "used for editing and creating contacts")
    export_parser.add_argument(
        "--empty-contact-template", action="store_true",
        help="Export an empty contact template")
    export_parser.add_argument(
        "-o", "--output-file", default=sys.stdout,
        type=argparse.FileType("w"),
        help="Specify output template file name or use stdout by default")
    birthdays_parser = subparsers.add_parser(
        "birthdays",
        aliases=Actions.get_aliases("birthdays"),
        parents=[default_addressbook_parser, default_search_parser],
        description="list birthdays (sorted by month and day)",
        help="list birthdays (sorted by month and day)")
    birthdays_parser.add_argument(
        "-d", "--display", choices=("first_name", "last_name"),
        help="Display names in birthdays table by first or last name")
    birthdays_parser.add_argument(
        "-p", "--parsable", action="store_true",
        help="Machine readable format: name\\tdate")
    email_parser = subparsers.add_parser(
        "email",
        aliases=Actions.get_aliases("email"),
        parents=[default_addressbook_parser, default_search_parser,
                 sort_parser],
        description="list email addresses",
        help="list email addresses")
    email_parser.add_argument(
        "-p", "--parsable", action="store_true",
        help="Machine readable format: address\\tname\\ttype")
    email_parser.add_argument(
        "--remove-first-line", action="store_true",
        help="remove \"searching for '' ...\" line from parsable output "
        "(that line is required by mutt)")
    phone_parser = subparsers.add_parser(
        "phone",
        aliases=Actions.get_aliases("phone"),
        parents=[default_addressbook_parser, default_search_parser,
                 sort_parser],
        description="list phone numbers",
        help="list phone numbers")
    phone_parser.add_argument(
        "-p", "--parsable", action="store_true",
        help="Machine readable format: number\\tname\\ttype")
    subparsers.add_parser(
        "source",
        aliases=Actions.get_aliases("source"),
        parents=[default_addressbook_parser, default_search_parser,
                 sort_parser],
        description="edit the vcard file of a contact directly",
        help="edit the vcard file of a contact directly")
    new_parser = subparsers.add_parser(
        "new",
        aliases=Actions.get_aliases("new"),
        parents=[new_addressbook_parser, template_input_file_parser],
        description="create a new contact",
        help="create a new contact")
    new_parser.add_argument(
        "--vcard-version", choices=("3.0", "4.0"),
        help="Select preferred vcard version for new contact")
    add_email_parser = subparsers.add_parser(
        "add-email",
        aliases=Actions.get_aliases("add-email"),
        parents=[default_addressbook_parser, email_header_input_file_parser,
                 default_search_parser, sort_parser],
        description="Extract email address from the \"From:\" field of an "
        "email header and add to an existing contact or create a new one",
        help="Extract email address from the \"From:\" field of an email "
        "header and add to an existing contact or create a new one")
    add_email_parser.add_argument(
        "--vcard-version", choices=("3.0", "4.0"),
        help="Select preferred vcard version for new contact")
    subparsers.add_parser(
        "merge",
        aliases=Actions.get_aliases("merge"),
        parents=[merge_addressbook_parser, merge_search_parser, sort_parser],
        description="merge two contacts",
        help="merge two contacts")
    subparsers.add_parser(
        "modify",
        aliases=Actions.get_aliases("modify"),
        parents=[default_addressbook_parser, template_input_file_parser,
                 default_search_parser, sort_parser],
        description="edit the data of a contact",
        help="edit the data of a contact")
    subparsers.add_parser(
        "copy",
        aliases=Actions.get_aliases("copy"),
        parents=[copy_move_addressbook_parser, default_search_parser,
                 sort_parser],
        description="copy a contact to a different addressbook",
        help="copy a contact to a different addressbook")
    subparsers.add_parser(
        "move",
        aliases=Actions.get_aliases("move"),
        parents=[copy_move_addressbook_parser, default_search_parser,
                 sort_parser],
        description="move a contact to a different addressbook",
        help="move a contact to a different addressbook")
    remove_parser = subparsers.add_parser(
        "remove",
        aliases=Actions.get_aliases("remove"),
        parents=[default_addressbook_parser, default_search_parser,
                 sort_parser],
        description="remove a contact",
        help="remove a contact")
    remove_parser.add_argument(
        "--force", action="store_true",
        help="Remove contact without confirmation")
    subparsers.add_parser(
        "addressbooks",
        aliases=Actions.get_aliases("addressbooks"),
        description="list addressbooks",
        help="list addressbooks")
    subparsers.add_parser(
        "filename",
        aliases=Actions.get_aliases("filename"),
        parents=[default_addressbook_parser, default_search_parser,
                 sort_parser],
        description="list filenames of all matching contacts",
        help="list filenames of all matching contacts")

    # Replace the print_help method of the first parser with the print_help
    # method of the main parser.  This makes it possible to have the first
    # parser handle the help option so that command line help can be printed
    # without parsing the config file first (which is a problem if there are
    # errors in the config file).  The config file will still be parsed before
    # the full command line is parsed so errors in the config file might be
    # reported before command line syntax errors.
    first_parser.print_help = parser.print_help

    # Parese the command line with the first argument parser.  It will handle
    # the config option (its main job) and also the help, version and debug
    # options as these do not depend on anything else.
    args = first_parser.parse_args(argv)
    remainder = args.remainder

    # Set the loglevel to debug if given on the command line.  This is done
    # before parsing the config file to make it possible to debug the parsing
    # of the config file.
    if "debug" in args and args.debug:
        logging.basicConfig(level=logging.DEBUG)

    # Create the global config instance.
    global config
    config = Config(args.config)

    # Check the log level again and merge the value from the command line with
    # the config file.
    if ("debug" in args and args.debug) or config.debug:
        logging.basicConfig(level=logging.DEBUG)
    logging.debug("first args=%s", args)
    logging.debug("remainder=%s", remainder)

    # Set the default command from the config file if none was given on the
    # command line.
    if not remainder or remainder[0] not in Actions.get_all():
        remainder.insert(0, config.default_action)
        logging.debug("updated remainder=%s", remainder)

    # Save the last option that needs to be carried from the first parser run
    # to the second.
    skip = args.skip_unparsable

    # Parse the remainder of the command line.  All options from the previous
    # run have already been processed and are not needed any more.
    args = parser.parse_args(remainder)

    # Restore settings that are left from the first parser run.
    args.skip_unparsable = skip
    logging.debug("second args=%s", args)

    # An integrity check for some options.
    if "uid" in args and args.uid and (
            ("search_terms" in args and args.search_terms) or
            ("source_search_terms" in args and args.source_search_terms)):
        # If an uid was given we require that no search terms where given.
        parser.error("You can not give arbitrary search terms and --uid at the"
                     " same time.")
    return args


def main(argv=sys.argv[1:]):
    args = parse_args(argv)

    # if args.action isn't one of the defined actions, it must be an alias
    if args.action not in Actions.get_actions():
        # convert alias to corresponding action
        # example: "ls" --> "list"
        args.action = Actions.get_action(args.action)

    # Check some of the simpler subcommands first.  These don't have any
    # options and can directly be run.  That is much faster than checking all
    # options first and getting default values.
    if args.action == "addressbooks":
        print('\n'.join(str(book) for book in config.abooks))
        return

    merge_args_into_config(args, config)
    search_queries = prepare_search_queries(args)

    # load address books
    if "addressbook" in args:
        args.addressbook = list(load_address_books(args.addressbook, config,
                                                   search_queries))
    if "target_addressbook" in args:
        args.target_addressbook = list(load_address_books(
            args.target_addressbook, config, search_queries))

    vcard_list = generate_contact_list(config, args)

    if args.action == "filename":
        print('\n'.join(contact.filename for contact in vcard_list))
        return

    # read from template file or stdin if available
    input_from_stdin_or_file = ""
    if "input_file" in args:
        if args.input_file != "-":
            # try to read from specified input file
            try:
                with open(args.input_file, "r") as f:
                    input_from_stdin_or_file = f.read()
            except IOError as err:
                print("Error: %s\n       File: %s" % (err.strerror,
                                                      err.filename))
                sys.exit(1)
        elif not sys.stdin.isatty():
            # try to read from stdin
            try:
                input_from_stdin_or_file = sys.stdin.read()
            except IOError:
                print("Error: Can't read from stdin")
                sys.exit(1)
            # try to reopen console
            # otherwise further user interaction is not possible (for example
            # selecting a contact from the contact table)
            try:
                sys.stdin = open('/dev/tty')
            except IOError:
                pass

    if args.action == "new":
        new_subcommand(args.addressbook, input_from_stdin_or_file,
                       args.open_editor)
    elif args.action == "add-email":
        add_email_subcommand(input_from_stdin_or_file, args.addressbook)
    elif args.action == "birthdays":
        birthdays_subcommand(vcard_list, args.parsable)
    elif args.action == "phone":
        phone_subcommand(args.search_terms, vcard_list, args.parsable)
    elif args.action == "email":
        email_subcommand(args.search_terms, vcard_list,
                         args.parsable, args.remove_first_line)
    elif args.action == "list":
        list_subcommand(vcard_list, args.parsable)
    elif args.action == "export" and "empty_contact_template" in args \
            and args.empty_contact_template:
        # export empty template must work without selecting a contact first
        args.output_file.write(
            "# Contact template for khard version %s\n#\n"
            "# Use this yaml formatted template to create a new contact:\n"
            "#   either with: khard new -a address_book -i template.yaml\n"
            "#   or with: cat template.yaml | khard new -a address_book\n"
            "\n%s" % (khard_version, helpers.get_new_contact_template(
                config.get_supported_private_objects())))
    elif args.action in ["details", "modify", "remove", "source", "export"]:
        selected_vcard = choose_vcard_from_list(
            "Select contact for %s action" % args.action.title(), vcard_list)
        if selected_vcard is None:
            print("Found no contact")
            sys.exit(1)
        if args.action == "details":
            print(selected_vcard.print_vcard())
        elif args.action == "export":
            args.output_file.write(
                "# Contact template for khard version %s\n"
                "# Name: %s\n# Vcard version: %s\n\n%s"
                % (khard_version, selected_vcard, selected_vcard.get_version(),
                   selected_vcard.get_template()))
        elif args.action == "modify":
            modify_subcommand(selected_vcard, input_from_stdin_or_file,
                              args.open_editor)
        elif args.action == "remove":
            remove_subcommand(selected_vcard, args.force)
        elif args.action == "source":
            source_subcommand(selected_vcard, config.editor)
    elif args.action == "merge":
        merge_subcommand(vcard_list, args.target_addressbook,
                         args.target_contact, args.target_uid)
    elif args.action in ["copy", "move"]:
        copy_or_move_subcommand(
            args.action, vcard_list, args.target_addressbook)<|MERGE_RESOLUTION|>--- conflicted
+++ resolved
@@ -2,7 +2,6 @@
 
 import argparse
 import datetime
-from email.header import decode_header
 from email import message_from_string
 from email.policy import SMTP as SMTP_POLICY
 import logging
@@ -762,23 +761,11 @@
 
     """
     # get name and email address
-<<<<<<< HEAD
-    email_address = ""
-    name = ""
-    for line in input_from_stdin_or_file.splitlines():
-        if line.startswith("From:"):
-            try:
-                name = line[6:line.index("<") - 1]
-                email_address = line[line.index("<") + 1:line.index(">")]
-            except ValueError:
-                email_address = line[6:].strip()
-            break
-=======
     message = message_from_string(input_from_stdin_or_file, policy=SMTP_POLICY)
 
->>>>>>> 3f478adf
     print("Khard: Add email address to contact")
-    if not message['From'].addresses:
+    if not message['From'] \
+            or not message['From'].addresses:
         print("Found no email address")
         sys.exit(1)
 
