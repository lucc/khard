--- conflicted
+++ resolved
@@ -282,45 +282,18 @@
     """
     keys = []
     if group:
-<<<<<<< HEAD
-        if sort == "first_name":
-            return sorted(contacts, reverse=reverse, key=lambda x: (
-                unidecode(x.address_book.name).lower(),
-                unidecode(x.get_first_name_last_name_for_sort()).lower()))
-        if sort == "last_name":
-            return sorted(contacts, reverse=reverse, key=lambda x: (
-                unidecode(x.address_book.name).lower(),
-                unidecode(x.get_last_name_first_name_for_sort()).lower()))
-        if sort == "formatted_name":
-            return sorted(contacts, reverse=reverse, key=lambda x: (
-                unidecode(x.address_book.name).lower(),
-                unidecode(x.formatted_name_for_sort()).lower()))
-    else:
-        if sort == "first_name":
-            return sorted(contacts, reverse=reverse, key=lambda x:
-                          unidecode(x.get_first_name_last_name_for_sort()).lower())
-        if sort == "last_name":
-            return sorted(contacts, reverse=reverse, key=lambda x:
-                          unidecode(x.get_last_name_first_name_for_sort()).lower())
-        if sort == "formatted_name":
-            return sorted(contacts, reverse=reverse, key=lambda x:
-                          unidecode(x.formatted_name_for_sort()).lower())
-    raise ValueError('sort must be "first_name", "last_name" or '
-                     '"formatted_name" not {}.'.format(sort))
-=======
         keys.append(operator.attrgetter("address_book.name"))
     if sort == "first_name":
-        keys.append(operator.methodcaller("get_first_name_last_name"))
+        keys.append(operator.methodcaller("get_first_name_last_name_for_sort"))
     elif sort == "last_name":
-        keys.append(operator.methodcaller("get_last_name_first_name"))
+        keys.append(operator.methodcaller("get_last_name_first_name_for_sort"))
     elif sort == "formatted_name":
-        keys.append(operator.attrgetter("formatted_name"))
+        keys.append(operator.attrgetter("formatted_name_for_sort"))
     else:
         raise ValueError('sort must be "first_name", "last_name" or '
                          '"formatted_name" not {}.'.format(sort))
     return sorted(contacts, reverse=reverse,
                   key=lambda x: [unidecode(key(x)).lower() for key in keys])
->>>>>>> fdc441cf
 
 
 def prepare_search_queries(args: Namespace) -> Dict[str, Query]:
