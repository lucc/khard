--- conflicted
+++ resolved
@@ -16,11 +16,8 @@
     AddressBookNameError
 from .carddav_object import CarddavObject
 from . import cli
-<<<<<<< HEAD
 from .config import Config
-=======
 from .formatter import Formatter
->>>>>>> 3536d7c5
 from .version import version as khard_version
 
 
